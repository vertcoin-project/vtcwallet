// Copyright (c) 2014-2016 The btcsuite developers
// Use of this source code is governed by an ISC
// license that can be found in the LICENSE file.

package waddrmgr

import (
	"crypto/rand"
	"crypto/sha512"
	"fmt"
	"sync"

	"github.com/roasbeef/btcd/btcec"
	"github.com/roasbeef/btcd/chaincfg"
	"github.com/roasbeef/btcd/chaincfg/chainhash"
	"github.com/roasbeef/btcutil"
	"github.com/roasbeef/btcutil/hdkeychain"
	"github.com/roasbeef/btcwallet/internal/zero"
	"github.com/roasbeef/btcwallet/snacl"
	"github.com/roasbeef/btcwallet/walletdb"
)

const (
	// MaxAccountNum is the maximum allowed account number.  This value was
	// chosen because accounts are hardened children and therefore must
	// not exceed the hardened child range of extended keys and it provides
	// a reserved account at the top of the range for supporting imported
	// addresses.
	MaxAccountNum = hdkeychain.HardenedKeyStart - 2 // 2^31 - 2

	// MaxAddressesPerAccount is the maximum allowed number of addresses
	// per account number.  This value is based on the limitation of
	// the underlying hierarchical deterministic key derivation.
	MaxAddressesPerAccount = hdkeychain.HardenedKeyStart - 1

	// ImportedAddrAccount is the account number to use for all imported
	// addresses.  This is useful since normal accounts are derived from the
	// root hierarchical deterministic key and imported addresses do not
	// fit into that model.
	ImportedAddrAccount = MaxAccountNum + 1 // 2^31 - 1

	// ImportedAddrAccountName is the name of the imported account.
	ImportedAddrAccountName = "imported"

	// DefaultAccountNum is the number of the default account.
	DefaultAccountNum = 0

	// defaultAccountName is the initial name of the default account.  Note
	// that the default account may be renamed and is not a reserved name,
	// so the default account might not be named "default" and non-default
	// accounts may be named "default".
	//
	// Account numbers never change, so the DefaultAccountNum should be used
	// to refer to (and only to) the default account.
	defaultAccountName = "default"

	// The hierarchy described by BIP0043 is:
	//  m/<purpose>'/*
	// This is further extended by BIP0044 to:
	//  m/44'/<coin type>'/<account>'/<branch>/<address index>
	//
	// The branch is 0 for external addresses and 1 for internal addresses.

	// maxCoinType is the maximum allowed coin type used when structuring
	// the BIP0044 multi-account hierarchy.  This value is based on the
	// limitation of the underlying hierarchical deterministic key
	// derivation.
	maxCoinType = hdkeychain.HardenedKeyStart - 1

	// externalBranch is the child number to use when performing BIP0044
	// style hierarchical deterministic key derivation for the external
	// branch.
	externalBranch uint32 = 0

	// internalBranch is the child number to use when performing BIP0044
	// style hierarchical deterministic key derivation for the internal
	// branch.
	internalBranch uint32 = 1

	// saltSize is the number of bytes of the salt used when hashing
	// private passphrases.
	saltSize = 32
)

// isReservedAccountName returns true if the account name is reserved.  Reserved
// accounts may never be renamed, and other accounts may not be renamed to a
// reserved name.
func isReservedAccountName(name string) bool {
	return name == ImportedAddrAccountName
}

// isReservedAccountNum returns true if the account number is reserved.
// Reserved accounts may not be renamed.
func isReservedAccountNum(acct uint32) bool {
	return acct == ImportedAddrAccount
}

// ScryptOptions is used to hold the scrypt parameters needed when deriving new
// passphrase keys.
type ScryptOptions struct {
	N, R, P int
}

// OpenCallbacks houses caller-provided callbacks that may be called when
// opening an existing manager.  The open blocks on the execution of these
// functions.
type OpenCallbacks struct {
	// ObtainSeed is a callback function that is potentially invoked during
	// upgrades.  It is intended to be used to request the wallet seed
	// from the user (or any other mechanism the caller deems fit).
	ObtainSeed ObtainUserInputFunc
	// ObtainPrivatePass is a callback function that is potentially invoked
	// during upgrades.  It is intended to be used to request the wallet
	// private passphrase from the user (or any other mechanism the caller
	// deems fit).
	ObtainPrivatePass ObtainUserInputFunc
}

// DefaultScryptOptions is the default options used with scrypt.
var DefaultScryptOptions = ScryptOptions{
	N: 262144, // 2^18
	R: 8,
	P: 1,
}

// addrKey is used to uniquely identify an address even when those addresses
// would end up being the same bitcoin address (as is the case for pay-to-pubkey
// and pay-to-pubkey-hash style of addresses).
type addrKey string

// accountInfo houses the current state of the internal and external branches
// of an account along with the extended keys needed to derive new keys.  It
// also handles locking by keeping an encrypted version of the serialized
// private extended key so the unencrypted versions can be cleared from memory
// when the address manager is locked.
type accountInfo struct {
	acctName string

	// The account key is used to derive the branches which in turn derive
	// the internal and external addresses.
	// The accountKeyPriv will be nil when the address manager is locked.
	acctKeyEncrypted []byte
	acctKeyPriv      *hdkeychain.ExtendedKey
	acctKeyPub       *hdkeychain.ExtendedKey

	// The external branch is used for all addresses which are intended
	// for external use.
	nextExternalIndex uint32
	lastExternalAddr  ManagedAddress

	// The internal branch is used for all adddresses which are only
	// intended for internal wallet use such as change addresses.
	nextInternalIndex uint32
	lastInternalAddr  ManagedAddress
}

// AccountProperties contains properties associated with each account, such as
// the account name, number, and the nubmer of derived and imported keys.
type AccountProperties struct {
	AccountNumber    uint32
	AccountName      string
	ExternalKeyCount uint32
	InternalKeyCount uint32
	ImportedKeyCount uint32
}

// unlockDeriveInfo houses the information needed to derive a private key for a
// managed address when the address manager is unlocked.  See the deriveOnUnlock
// field in the Manager struct for more details on how this is used.
type unlockDeriveInfo struct {
	managedAddr ManagedAddress
	branch      uint32
	index       uint32
}

// defaultNewSecretKey returns a new secret key.  See newSecretKey.
func defaultNewSecretKey(passphrase *[]byte, config *ScryptOptions) (*snacl.SecretKey, error) {
	return snacl.NewSecretKey(passphrase, config.N, config.R, config.P)
}

// newSecretKey is used as a way to replace the new secret key generation
// function used so tests can provide a version that fails for testing error
// paths.
var newSecretKey = defaultNewSecretKey

// EncryptorDecryptor provides an abstraction on top of snacl.CryptoKey so that
// our tests can use dependency injection to force the behaviour they need.
type EncryptorDecryptor interface {
	Encrypt(in []byte) ([]byte, error)
	Decrypt(in []byte) ([]byte, error)
	Bytes() []byte
	CopyBytes([]byte)
	Zero()
}

// cryptoKey extends snacl.CryptoKey to implement EncryptorDecryptor.
type cryptoKey struct {
	snacl.CryptoKey
}

// Bytes returns a copy of this crypto key's byte slice.
func (ck *cryptoKey) Bytes() []byte {
	return ck.CryptoKey[:]
}

// CopyBytes copies the bytes from the given slice into this CryptoKey.
func (ck *cryptoKey) CopyBytes(from []byte) {
	copy(ck.CryptoKey[:], from)
}

// defaultNewCryptoKey returns a new CryptoKey.  See newCryptoKey.
func defaultNewCryptoKey() (EncryptorDecryptor, error) {
	key, err := snacl.GenerateCryptoKey()
	if err != nil {
		return nil, err
	}
	return &cryptoKey{*key}, nil
}

// CryptoKeyType is used to differentiate between different kinds of
// crypto keys.
type CryptoKeyType byte

// Crypto key types.
const (
	// CKTPrivate specifies the key that is used for encryption of private
	// key material such as derived extended private keys and imported
	// private keys.
	CKTPrivate CryptoKeyType = iota

	// CKTScript specifies the key that is used for encryption of scripts.
	CKTScript

	// CKTPublic specifies the key that is used for encryption of public
	// key material such as dervied extended public keys and imported public
	// keys.
	CKTPublic
)

// newCryptoKey is used as a way to replace the new crypto key generation
// function used so tests can provide a version that fails for testing error
// paths.
var newCryptoKey = defaultNewCryptoKey

// Manager represents a concurrency safe crypto currency address manager and
// key store.
type Manager struct {
	mtx sync.RWMutex

	chainParams  *chaincfg.Params
	addrs        map[addrKey]ManagedAddress
	syncState    syncState
	watchingOnly bool
	locked       bool
	closed       bool

	// acctInfo houses information about accounts including what is needed
	// to generate deterministic chained keys for each created account.
	acctInfo map[uint32]*accountInfo

	// masterKeyPub is the secret key used to secure the cryptoKeyPub key
	// and masterKeyPriv is the secret key used to secure the cryptoKeyPriv
	// key.  This approach is used because it makes changing the passwords
	// much simpler as it then becomes just changing these keys.  It also
	// provides future flexibility.
	//
	// NOTE: This is not the same thing as BIP0032 master node extended
	// key.
	//
	// The underlying master private key will be zeroed when the address
	// manager is locked.
	masterKeyPub  *snacl.SecretKey
	masterKeyPriv *snacl.SecretKey

	// cryptoKeyPub is the key used to encrypt public extended keys and
	// addresses.
	cryptoKeyPub EncryptorDecryptor

	// cryptoKeyPriv is the key used to encrypt private data such as the
	// master hierarchical deterministic extended key.
	//
	// This key will be zeroed when the address manager is locked.
	cryptoKeyPrivEncrypted []byte
	cryptoKeyPriv          EncryptorDecryptor

	// cryptoKeyScript is the key used to encrypt script data.
	//
	// This key will be zeroed when the address manager is locked.
	cryptoKeyScriptEncrypted []byte
	cryptoKeyScript          EncryptorDecryptor

	// deriveOnUnlock is a list of private keys which needs to be derived
	// on the next unlock.  This occurs when a public address is derived
	// while the address manager is locked since it does not have access to
	// the private extended key (hence nor the underlying private key) in
	// order to encrypt it.
	deriveOnUnlock []*unlockDeriveInfo

	// privPassphraseSalt and hashedPrivPassphrase allow for the secure
	// detection of a correct passphrase on manager unlock when the
	// manager is already unlocked.  The hash is zeroed each lock.
	privPassphraseSalt   [saltSize]byte
	hashedPrivPassphrase [sha512.Size]byte
}

// lock performs a best try effort to remove and zero all secret keys associated
// with the address manager.
//
// This function MUST be called with the manager lock held for writes.
func (m *Manager) lock() {
	// Clear all of the account private keys.
	for _, acctInfo := range m.acctInfo {
		if acctInfo.acctKeyPriv != nil {
			acctInfo.acctKeyPriv.Zero()
		}
		acctInfo.acctKeyPriv = nil
	}

	// Remove clear text private keys and scripts from all address entries.
	for _, ma := range m.addrs {
		switch addr := ma.(type) {
		case *managedAddress:
			addr.lock()
		case *scriptAddress:
			addr.lock()
		}
	}

	// Remove clear text private master and crypto keys from memory.
	m.cryptoKeyScript.Zero()
	m.cryptoKeyPriv.Zero()
	m.masterKeyPriv.Zero()

	// Zero the hashed passphrase.
	zero.Bytea64(&m.hashedPrivPassphrase)

	// NOTE: m.cryptoKeyPub is intentionally not cleared here as the address
	// manager needs to be able to continue to read and decrypt public data
	// which uses a separate derived key from the database even when it is
	// locked.

	m.locked = true
}

// zeroSensitivePublicData performs a best try effort to remove and zero all
// sensitive public data associated with the address manager such as
// hierarchical deterministic extended public keys and the crypto public keys.
func (m *Manager) zeroSensitivePublicData() {
	// Clear all of the account private keys.
	for _, acctInfo := range m.acctInfo {
		acctInfo.acctKeyPub.Zero()
		acctInfo.acctKeyPub = nil
	}

	// Remove clear text public master and crypto keys from memory.
	m.cryptoKeyPub.Zero()
	m.masterKeyPub.Zero()
}

// Close cleanly shuts down the manager.  It makes a best try effort to remove
// and zero all private key and sensitive public key material associated with
// the address manager from memory.
func (m *Manager) Close() {
	m.mtx.Lock()
	defer m.mtx.Unlock()

	if m.closed {
		return
	}

	// Attempt to clear private key material from memory.
	if !m.watchingOnly && !m.locked {
		m.lock()
	}

	// Attempt to clear sensitive public key material from memory too.
	m.zeroSensitivePublicData()

	m.closed = true
	return
}

// keyToManaged returns a new managed address for the provided derived key and
// its derivation path which consists of the account, branch, and index.
//
// The passed derivedKey is zeroed after the new address is created.
//
// This function MUST be called with the manager lock held for writes.
func (m *Manager) keyToManaged(derivedKey *hdkeychain.ExtendedKey,
	addrType addressType, account, branch, index uint32) (ManagedAddress, error) {

	// Create a new managed address based on the public or private key
	// depending on whether the passed key is private.  Also, zero the
	// key after creating the managed address from it.
	ma, err := newManagedAddressFromExtKey(m, account, derivedKey, addrType)
	defer derivedKey.Zero()
	if err != nil {
		return nil, err
	}
	if !derivedKey.IsPrivate() {
		// Add the managed address to the list of addresses that need
		// their private keys derived when the address manager is next
		// unlocked.
		info := unlockDeriveInfo{
			managedAddr: ma,
			branch:      branch,
			index:       index,
		}
		m.deriveOnUnlock = append(m.deriveOnUnlock, &info)
	}
	if branch == internalBranch {
		ma.internal = true
	}

	return ma, nil
}

// deriveKey returns either a public or private derived extended key based on
// the private flag for the given an account info, branch, and index.
func (m *Manager) deriveKey(acctInfo *accountInfo, branch, index uint32, private bool) (*hdkeychain.ExtendedKey, error) {
	// Choose the public or private extended key based on whether or not
	// the private flag was specified.  This, in turn, allows for public or
	// private child derivation.
	acctKey := acctInfo.acctKeyPub
	if private {
		acctKey = acctInfo.acctKeyPriv
	}

	// Derive and return the key.
	branchKey, err := acctKey.Child(branch)
	if err != nil {
		str := fmt.Sprintf("failed to derive extended key branch %d",
			branch)
		return nil, managerError(ErrKeyChain, str, err)
	}
	addressKey, err := branchKey.Child(index)
	branchKey.Zero() // Zero branch key after it's used.
	if err != nil {
		str := fmt.Sprintf("failed to derive child extended key -- "+
			"branch %d, child %d",
			branch, index)
		return nil, managerError(ErrKeyChain, str, err)
	}
	return addressKey, nil
}

// loadAccountInfo attempts to load and cache information about the given
// account from the database.   This includes what is necessary to derive new
// keys for it and track the state of the internal and external branches.
//
// This function MUST be called with the manager lock held for writes.
func (m *Manager) loadAccountInfo(ns walletdb.ReadBucket, account uint32) (*accountInfo, error) {
	// Return the account info from cache if it's available.
	if acctInfo, ok := m.acctInfo[account]; ok {
		return acctInfo, nil
	}

	// The account is either invalid or just wasn't cached, so attempt to
	// load the information from the database.
	rowInterface, err := fetchAccountInfo(ns, account)
	if err != nil {
		return nil, maybeConvertDbError(err)
	}

	// Ensure the account type is a BIP0044 account.
	row, ok := rowInterface.(*dbBIP0044AccountRow)
	if !ok {
		str := fmt.Sprintf("unsupported account type %T", row)
		err = managerError(ErrDatabase, str, nil)
	}

	// Use the crypto public key to decrypt the account public extended key.
	serializedKeyPub, err := m.cryptoKeyPub.Decrypt(row.pubKeyEncrypted)
	if err != nil {
		str := fmt.Sprintf("failed to decrypt public key for account %d",
			account)
		return nil, managerError(ErrCrypto, str, err)
	}
	acctKeyPub, err := hdkeychain.NewKeyFromString(string(serializedKeyPub))
	if err != nil {
		str := fmt.Sprintf("failed to create extended public key for "+
			"account %d", account)
		return nil, managerError(ErrKeyChain, str, err)
	}

	// Create the new account info with the known information.  The rest
	// of the fields are filled out below.
	acctInfo := &accountInfo{
		acctName:          row.name,
		acctKeyEncrypted:  row.privKeyEncrypted,
		acctKeyPub:        acctKeyPub,
		nextExternalIndex: row.nextExternalIndex,
		nextInternalIndex: row.nextInternalIndex,
	}

	if !m.locked {
		// Use the crypto private key to decrypt the account private
		// extended keys.
		decrypted, err := m.cryptoKeyPriv.Decrypt(acctInfo.acctKeyEncrypted)
		if err != nil {
			str := fmt.Sprintf("failed to decrypt private key for "+
				"account %d", account)
			return nil, managerError(ErrCrypto, str, err)
		}

		acctKeyPriv, err := hdkeychain.NewKeyFromString(string(decrypted))
		if err != nil {
			str := fmt.Sprintf("failed to create extended private "+
				"key for account %d", account)
			return nil, managerError(ErrKeyChain, str, err)
		}
		acctInfo.acctKeyPriv = acctKeyPriv
	}

	// Derive and cache the managed address for the last external address.
	branch, index := externalBranch, row.nextExternalIndex
	if index > 0 {
		index--
	}
	lastExtKey, err := m.deriveKey(acctInfo, branch, index, !m.locked)
	if err != nil {
		return nil, err
	}
	// TODO(roasbeef): default type??
	lastExtAddr, err := m.keyToManaged(lastExtKey, adtChainWitness,
		account, branch, index)
	if err != nil {
		return nil, err
	}
	acctInfo.lastExternalAddr = lastExtAddr

	// Derive and cache the managed address for the last internal address.
	branch, index = internalBranch, row.nextInternalIndex
	if index > 0 {
		index--
	}
	lastIntKey, err := m.deriveKey(acctInfo, branch, index, !m.locked)
	if err != nil {
		return nil, err
	}
	lastIntAddr, err := m.keyToManaged(lastIntKey, adtChainWitness,
		account, branch, index)
	if err != nil {
		return nil, err
	}
	acctInfo.lastInternalAddr = lastIntAddr

	// Add it to the cache and return it when everything is successful.
	m.acctInfo[account] = acctInfo
	return acctInfo, nil
}

// AccountProperties returns properties associated with the account, such as the
// account number, name, and the number of derived and imported keys.
//
// TODO: Instead of opening a second read transaction after making a change, and
// then fetching the account properties with a new read tx, this can be made
// more performant by simply returning the new account properties during the
// change.
func (m *Manager) AccountProperties(ns walletdb.ReadBucket, account uint32) (*AccountProperties, error) {
	defer m.mtx.RUnlock()
	m.mtx.RLock()

	props := &AccountProperties{AccountNumber: account}

	// Until keys can be imported into any account, special handling is
	// required for the imported account.
	//
	// loadAccountInfo errors when using it on the imported account since
	// the accountInfo struct is filled with a BIP0044 account's extended
	// keys, and the imported accounts has none.
	//
	// Since only the imported account allows imports currently, the number
	// of imported keys for any other account is zero, and since the
	// imported account cannot contain non-imported keys, the external and
	// internal key counts for it are zero.
	if account != ImportedAddrAccount {
		acctInfo, err := m.loadAccountInfo(ns, account)
		if err != nil {
			return nil, err
		}
		props.AccountName = acctInfo.acctName
		props.ExternalKeyCount = acctInfo.nextExternalIndex
		props.InternalKeyCount = acctInfo.nextInternalIndex
	} else {
		props.AccountName = ImportedAddrAccountName // reserved, nonchangable

		// Could be more efficient if this was tracked by the db.
		var importedKeyCount uint32
		count := func(interface{}) error {
			importedKeyCount++
			return nil
		}
		err := forEachAccountAddress(ns, ImportedAddrAccount, count)
		if err != nil {
			return nil, err
		}
		props.ImportedKeyCount = importedKeyCount
	}

	return props, nil
}

// deriveKeyFromPath returns either a public or private derived extended key
// based on the private flag for the given an account, branch, and index.
//
// This function MUST be called with the manager lock held for writes.
func (m *Manager) deriveKeyFromPath(ns walletdb.ReadBucket, account, branch, index uint32, private bool) (*hdkeychain.ExtendedKey, error) {
	// Look up the account key information.
	acctInfo, err := m.loadAccountInfo(ns, account)
	if err != nil {
		return nil, err
	}

	return m.deriveKey(acctInfo, branch, index, private)
}

// chainAddressRowToManaged returns a new managed address based on chained
// address data loaded from the database.
//
// This function MUST be called with the manager lock held for writes.
func (m *Manager) chainAddressRowToManaged(ns walletdb.ReadBucket, row *dbChainAddressRow) (ManagedAddress, error) {
	addressKey, err := m.deriveKeyFromPath(ns, row.account, row.branch,
		row.index, !m.locked)
	if err != nil {
		return nil, err
	}

	return m.keyToManaged(addressKey, row.addrType, row.account, row.branch, row.index)
}

// importedAddressRowToManaged returns a new managed address based on imported
// address data loaded from the database.
func (m *Manager) importedAddressRowToManaged(row *dbImportedAddressRow) (ManagedAddress, error) {
	// Use the crypto public key to decrypt the imported public key.
	pubBytes, err := m.cryptoKeyPub.Decrypt(row.encryptedPubKey)
	if err != nil {
		str := "failed to decrypt public key for imported address"
		return nil, managerError(ErrCrypto, str, err)
	}

	pubKey, err := btcec.ParsePubKey(pubBytes, btcec.S256())
	if err != nil {
		str := "invalid public key for imported address"
		return nil, managerError(ErrCrypto, str, err)
	}

	compressed := len(pubBytes) == btcec.PubKeyBytesLenCompressed
	ma, err := newManagedAddressWithoutPrivKey(m, row.account, pubKey,
		compressed, row.addrType)
	if err != nil {
		return nil, err
	}
	ma.privKeyEncrypted = row.encryptedPrivKey
	ma.imported = true

	return ma, nil
}

// scriptAddressRowToManaged returns a new managed address based on script
// address data loaded from the database.
func (m *Manager) scriptAddressRowToManaged(row *dbScriptAddressRow) (ManagedAddress, error) {
	// Use the crypto public key to decrypt the imported script hash.
	scriptHash, err := m.cryptoKeyPub.Decrypt(row.encryptedHash)
	if err != nil {
		str := "failed to decrypt imported script hash"
		return nil, managerError(ErrCrypto, str, err)
	}

	return newScriptAddress(m, row.account, scriptHash, row.encryptedScript)
}

// rowInterfaceToManaged returns a new managed address based on the given
// address data loaded from the database.  It will automatically select the
// appropriate type.
//
// This function MUST be called with the manager lock held for writes.
func (m *Manager) rowInterfaceToManaged(ns walletdb.ReadBucket, rowInterface interface{}) (ManagedAddress, error) {
	switch row := rowInterface.(type) {
	case *dbChainAddressRow:
		return m.chainAddressRowToManaged(ns, row)

	case *dbImportedAddressRow:
		return m.importedAddressRowToManaged(row)

	case *dbScriptAddressRow:
		return m.scriptAddressRowToManaged(row)
	}

	str := fmt.Sprintf("unsupported address type %T", rowInterface)
	return nil, managerError(ErrDatabase, str, nil)
}

// loadAndCacheAddress attempts to load the passed address from the database and
// caches the associated managed address.
//
// This function MUST be called with the manager lock held for writes.
func (m *Manager) loadAndCacheAddress(ns walletdb.ReadBucket, address btcutil.Address) (ManagedAddress, error) {
	// Attempt to load the raw address information from the database.
	rowInterface, err := fetchAddress(ns, address.ScriptAddress())
	if err != nil {
		if merr, ok := err.(*ManagerError); ok {
			desc := fmt.Sprintf("failed to fetch address '%s': %v",
				address.ScriptAddress(), merr.Description)
			merr.Description = desc
			return nil, merr
		}
		return nil, maybeConvertDbError(err)
	}

	// Create a new managed address for the specific type of address based
	// on type.
	managedAddr, err := m.rowInterfaceToManaged(ns, rowInterface)
	if err != nil {
		return nil, err
	}

	// Cache and return the new managed address.
	m.addrs[addrKey(managedAddr.Address().ScriptAddress())] = managedAddr
	return managedAddr, nil
}

// Address returns a managed address given the passed address if it is known
// to the address manager.  A managed address differs from the passed address
// in that it also potentially contains extra information needed to sign
// transactions such as the associated private key for pay-to-pubkey and
// pay-to-pubkey-hash addresses and the script associated with
// pay-to-script-hash addresses.
func (m *Manager) Address(ns walletdb.ReadBucket, address btcutil.Address) (ManagedAddress, error) {
	// ScriptAddress will only return a script hash if we're
	// accessing an address that is either PKH or SH. In
	// the event we're passed a PK address, convert the
	// PK to PKH address so that we can access it from
	// the addrs map and database.
	if pka, ok := address.(*btcutil.AddressPubKey); ok {
		address = pka.AddressPubKeyHash()
	}

	// TODO(roasbeef): also need to distinguish p2wkh from p2pkh

	// Return the address from cache if it's available.
	//
	// NOTE: Not using a defer on the lock here since a write lock is
	// needed if the lookup fails.
	m.mtx.RLock()
	if ma, ok := m.addrs[addrKey(address.ScriptAddress())]; ok {
		m.mtx.RUnlock()
		return ma, nil
	}
	m.mtx.RUnlock()

	m.mtx.Lock()
	defer m.mtx.Unlock()

	// Attempt to load the address from the database.
	return m.loadAndCacheAddress(ns, address)
}

// AddrAccount returns the account to which the given address belongs.
func (m *Manager) AddrAccount(ns walletdb.ReadBucket, address btcutil.Address) (uint32, error) {
	account, err := fetchAddrAccount(ns, address.ScriptAddress())
	if err != nil {
		return 0, maybeConvertDbError(err)
	}
	return account, nil
}

// ChangePassphrase changes either the public or private passphrase to the
// provided value depending on the private flag.  In order to change the private
// password, the address manager must not be watching-only.  The new passphrase
// keys are derived using the scrypt parameters in the options, so changing the
// passphrase may be used to bump the computational difficulty needed to brute
// force the passphrase.
func (m *Manager) ChangePassphrase(ns walletdb.ReadWriteBucket, oldPassphrase, newPassphrase []byte, private bool, config *ScryptOptions) error {
	// No private passphrase to change for a watching-only address manager.
	if private && m.watchingOnly {
		return managerError(ErrWatchingOnly, errWatchingOnly, nil)
	}

	m.mtx.Lock()
	defer m.mtx.Unlock()

	// Ensure the provided old passphrase is correct.  This check is done
	// using a copy of the appropriate master key depending on the private
	// flag to ensure the current state is not altered.  The temp key is
	// cleared when done to avoid leaving a copy in memory.
	var keyName string
	secretKey := snacl.SecretKey{Key: &snacl.CryptoKey{}}
	if private {
		keyName = "private"
		secretKey.Parameters = m.masterKeyPriv.Parameters
	} else {
		keyName = "public"
		secretKey.Parameters = m.masterKeyPub.Parameters
	}
	if err := secretKey.DeriveKey(&oldPassphrase); err != nil {
		if err == snacl.ErrInvalidPassword {
			str := fmt.Sprintf("invalid passphrase for %s master "+
				"key", keyName)
			return managerError(ErrWrongPassphrase, str, nil)
		}

		str := fmt.Sprintf("failed to derive %s master key", keyName)
		return managerError(ErrCrypto, str, err)
	}
	defer secretKey.Zero()

	// Generate a new master key from the passphrase which is used to secure
	// the actual secret keys.
	newMasterKey, err := newSecretKey(&newPassphrase, config)
	if err != nil {
		str := "failed to create new master private key"
		return managerError(ErrCrypto, str, err)
	}
	newKeyParams := newMasterKey.Marshal()

	if private {
		// Technically, the locked state could be checked here to only
		// do the decrypts when the address manager is locked as the
		// clear text keys are already available in memory when it is
		// unlocked, but this is not a hot path, decryption is quite
		// fast, and it's less cyclomatic complexity to simply decrypt
		// in either case.

		// Create a new salt that will be used for hashing the new
		// passphrase each unlock.
		var passphraseSalt [saltSize]byte
		_, err := rand.Read(passphraseSalt[:])
		if err != nil {
			str := "failed to read random source for passhprase salt"
			return managerError(ErrCrypto, str, err)
		}

		// Re-encrypt the crypto private key using the new master
		// private key.
		decPriv, err := secretKey.Decrypt(m.cryptoKeyPrivEncrypted)
		if err != nil {
			str := "failed to decrypt crypto private key"
			return managerError(ErrCrypto, str, err)
		}
		encPriv, err := newMasterKey.Encrypt(decPriv)
		zero.Bytes(decPriv)
		if err != nil {
			str := "failed to encrypt crypto private key"
			return managerError(ErrCrypto, str, err)
		}

		// Re-encrypt the crypto script key using the new master private
		// key.
		decScript, err := secretKey.Decrypt(m.cryptoKeyScriptEncrypted)
		if err != nil {
			str := "failed to decrypt crypto script key"
			return managerError(ErrCrypto, str, err)
		}
		encScript, err := newMasterKey.Encrypt(decScript)
		zero.Bytes(decScript)
		if err != nil {
			str := "failed to encrypt crypto script key"
			return managerError(ErrCrypto, str, err)
		}

		// When the manager is locked, ensure the new clear text master
		// key is cleared from memory now that it is no longer needed.
		// If unlocked, create the new passphrase hash with the new
		// passphrase and salt.
		var hashedPassphrase [sha512.Size]byte
		if m.locked {
			newMasterKey.Zero()
		} else {
			saltedPassphrase := append(passphraseSalt[:],
				newPassphrase...)
			hashedPassphrase = sha512.Sum512(saltedPassphrase)
			zero.Bytes(saltedPassphrase)
		}

		// Save the new keys and params to the the db in a single
		// transaction.
		err = putCryptoKeys(ns, nil, encPriv, encScript)
		if err != nil {
			return maybeConvertDbError(err)
		}

		err = putMasterKeyParams(ns, nil, newKeyParams)
		if err != nil {
			return maybeConvertDbError(err)
		}

		// Now that the db has been successfully updated, clear the old
		// key and set the new one.
		copy(m.cryptoKeyPrivEncrypted[:], encPriv)
		copy(m.cryptoKeyScriptEncrypted[:], encScript)
		m.masterKeyPriv.Zero() // Clear the old key.
		m.masterKeyPriv = newMasterKey
		m.privPassphraseSalt = passphraseSalt
		m.hashedPrivPassphrase = hashedPassphrase
	} else {
		// Re-encrypt the crypto public key using the new master public
		// key.
		encryptedPub, err := newMasterKey.Encrypt(m.cryptoKeyPub.Bytes())
		if err != nil {
			str := "failed to encrypt crypto public key"
			return managerError(ErrCrypto, str, err)
		}

		// Save the new keys and params to the the db in a single
		// transaction.
		err = putCryptoKeys(ns, encryptedPub, nil, nil)
		if err != nil {
			return maybeConvertDbError(err)
		}

		err = putMasterKeyParams(ns, newKeyParams, nil)
		if err != nil {
			return maybeConvertDbError(err)
		}

		// Now that the db has been successfully updated, clear the old
		// key and set the new one.
		m.masterKeyPub.Zero()
		m.masterKeyPub = newMasterKey
	}

	return nil
}

// ConvertToWatchingOnly converts the current address manager to a locked
// watching-only address manager.
//
// WARNING: This function removes private keys from the existing address manager
// which means they will no longer be available.  Typically the caller will make
// a copy of the existing wallet database and modify the copy since otherwise it
// would mean permanent loss of any imported private keys and scripts.
//
// Executing this function on a manager that is already watching-only will have
// no effect.
func (m *Manager) ConvertToWatchingOnly(ns walletdb.ReadWriteBucket) error {
	m.mtx.Lock()
	defer m.mtx.Unlock()

	// Exit now if the manager is already watching-only.
	if m.watchingOnly {
		return nil
	}

	// Remove all private key material and mark the new database as watching
	// only.
	err := deletePrivateKeys(ns)
	if err != nil {
		return maybeConvertDbError(err)
	}

	err = putWatchingOnly(ns, true)
	if err != nil {
		return maybeConvertDbError(err)
	}

	// Lock the manager to remove all clear text private key material from
	// memory if needed.
	if !m.locked {
		m.lock()
	}

	// This section clears and removes the encrypted private key material
	// that is ordinarily used to unlock the manager.  Since the the manager
	// is being converted to watching-only, the encrypted private key
	// material is no longer needed.

	// Clear and remove all of the encrypted acount private keys.
	for _, acctInfo := range m.acctInfo {
		zero.Bytes(acctInfo.acctKeyEncrypted)
		acctInfo.acctKeyEncrypted = nil
	}

	// Clear and remove encrypted private keys and encrypted scripts from
	// all address entries.
	for _, ma := range m.addrs {
		switch addr := ma.(type) {
		case *managedAddress:
			zero.Bytes(addr.privKeyEncrypted)
			addr.privKeyEncrypted = nil
		case *scriptAddress:
			zero.Bytes(addr.scriptEncrypted)
			addr.scriptEncrypted = nil
		}
	}

	// Clear and remove encrypted private and script crypto keys.
	zero.Bytes(m.cryptoKeyScriptEncrypted)
	m.cryptoKeyScriptEncrypted = nil
	m.cryptoKeyScript = nil
	zero.Bytes(m.cryptoKeyPrivEncrypted)
	m.cryptoKeyPrivEncrypted = nil
	m.cryptoKeyPriv = nil

	// The master private key is derived from a passphrase when the manager
	// is unlocked, so there is no encrypted version to zero.  However,
	// it is no longer needed, so nil it.
	m.masterKeyPriv = nil

	// Mark the manager watching-only.
	m.watchingOnly = true
	return nil

}

// existsAddress returns whether or not the passed address is known to the
// address manager.
//
// This function MUST be called with the manager lock held for reads.
func (m *Manager) existsAddress(ns walletdb.ReadBucket, addressID []byte) bool {
	// Check the in-memory map first since it's faster than a db access.
	if _, ok := m.addrs[addrKey(addressID)]; ok {
		return true
	}

	// Check the database if not already found above.
	return existsAddress(ns, addressID)
}

// ImportPrivateKey imports a WIF private key into the address manager.  The
// imported address is created using either a compressed or uncompressed
// serialized public key, depending on the CompressPubKey bool of the WIF.
//
// All imported addresses will be part of the account defined by the
// ImportedAddrAccount constant.
//
// NOTE: When the address manager is watching-only, the private key itself will
// not be stored or available since it is private data.  Instead, only the
// public key will be stored.  This means it is paramount the private key is
// kept elsewhere as the watching-only address manager will NOT ever have access
// to it.
//
// This function will return an error if the address manager is locked and not
// watching-only, or not for the same network as the key trying to be imported.
// It will also return an error if the address already exists.  Any other errors
// returned are generally unexpected.
func (m *Manager) ImportPrivateKey(ns walletdb.ReadWriteBucket, wif *btcutil.WIF, bs *BlockStamp) (ManagedPubKeyAddress, error) {
	// Ensure the address is intended for network the address manager is
	// associated with.
	if !wif.IsForNet(m.chainParams) {
		str := fmt.Sprintf("private key is not for the same network the "+
			"address manager is configured for (%s)",
			m.chainParams.Name)
		return nil, managerError(ErrWrongNet, str, nil)
	}

	m.mtx.Lock()
	defer m.mtx.Unlock()

	// The manager must be unlocked to encrypt the imported private key.
	if m.locked && !m.watchingOnly {
		return nil, managerError(ErrLocked, errLocked, nil)
	}

	// Prevent duplicates.
	serializedPubKey := wif.SerializePubKey()
	pubKeyHash := btcutil.Hash160(serializedPubKey)
	alreadyExists := m.existsAddress(ns, pubKeyHash)
	if alreadyExists {
		str := fmt.Sprintf("address for public key %x already exists",
			serializedPubKey)
		return nil, managerError(ErrDuplicateAddress, str, nil)
	}

	// Encrypt public key.
	encryptedPubKey, err := m.cryptoKeyPub.Encrypt(serializedPubKey)
	if err != nil {
		str := fmt.Sprintf("failed to encrypt public key for %x",
			serializedPubKey)
		return nil, managerError(ErrCrypto, str, err)
	}

	// Encrypt the private key when not a watching-only address manager.
	var encryptedPrivKey []byte
	if !m.watchingOnly {
		privKeyBytes := wif.PrivKey.Serialize()
		encryptedPrivKey, err = m.cryptoKeyPriv.Encrypt(privKeyBytes)
		zero.Bytes(privKeyBytes)
		if err != nil {
			str := fmt.Sprintf("failed to encrypt private key for %x",
				serializedPubKey)
			return nil, managerError(ErrCrypto, str, err)
		}
	}

	// The start block needs to be updated when the newly imported address
	// is before the current one.
	updateStartBlock := bs.Height < m.syncState.startBlock.Height

	// Save the new imported address to the db and update start block (if
	// needed) in a single transaction.
	err = putImportedAddress(ns, pubKeyHash, ImportedAddrAccount, ssNone,
		encryptedPubKey, encryptedPrivKey)
	if err != nil {
		return nil, err
	}

	if updateStartBlock {
		err := putStartBlock(ns, bs)
		if err != nil {
			return nil, err
		}
	}

	// Now that the database has been updated, update the start block in
	// memory too if needed.
	if updateStartBlock {
		m.syncState.startBlock = *bs
	}

	// Create a new managed address based on the imported address.
	var managedAddr *managedAddress
	// TODO(roasbeef): default type? need to watch for all
	if !m.watchingOnly {
		managedAddr, err = newManagedAddress(m, ImportedAddrAccount,
			wif.PrivKey, wif.CompressPubKey, adtChain)
	} else {
		pubKey := (*btcec.PublicKey)(&wif.PrivKey.PublicKey)
		managedAddr, err = newManagedAddressWithoutPrivKey(m,
			ImportedAddrAccount, pubKey, wif.CompressPubKey,
			adtChain)
	}
	if err != nil {
		return nil, err
	}
	managedAddr.imported = true

	// Add the new managed address to the cache of recent addresses and
	// return it.
	m.addrs[addrKey(managedAddr.Address().ScriptAddress())] = managedAddr
	return managedAddr, nil
}

// ImportScript imports a user-provided script into the address manager.  The
// imported script will act as a pay-to-script-hash address.
//
// All imported script addresses will be part of the account defined by the
// ImportedAddrAccount constant.
//
// When the address manager is watching-only, the script itself will not be
// stored or available since it is considered private data.
//
// This function will return an error if the address manager is locked and not
// watching-only, or the address already exists.  Any other errors returned are
// generally unexpected.
func (m *Manager) ImportScript(ns walletdb.ReadWriteBucket, script []byte, bs *BlockStamp) (ManagedScriptAddress, error) {
	m.mtx.Lock()
	defer m.mtx.Unlock()

	// The manager must be unlocked to encrypt the imported script.
	if m.locked && !m.watchingOnly {
		return nil, managerError(ErrLocked, errLocked, nil)
	}

	// Prevent duplicates.
	scriptHash := btcutil.Hash160(script)
	alreadyExists := m.existsAddress(ns, scriptHash)
	if alreadyExists {
		str := fmt.Sprintf("address for script hash %x already exists",
			scriptHash)
		return nil, managerError(ErrDuplicateAddress, str, nil)
	}

	// Encrypt the script hash using the crypto public key so it is
	// accessible when the address manager is locked or watching-only.
	encryptedHash, err := m.cryptoKeyPub.Encrypt(scriptHash)
	if err != nil {
		str := fmt.Sprintf("failed to encrypt script hash %x",
			scriptHash)
		return nil, managerError(ErrCrypto, str, err)
	}

	// Encrypt the script for storage in database using the crypto script
	// key when not a watching-only address manager.
	var encryptedScript []byte
	if !m.watchingOnly {
		encryptedScript, err = m.cryptoKeyScript.Encrypt(script)
		if err != nil {
			str := fmt.Sprintf("failed to encrypt script for %x",
				scriptHash)
			return nil, managerError(ErrCrypto, str, err)
		}
	}

	// The start block needs to be updated when the newly imported address
	// is before the current one.
	updateStartBlock := false
	if bs.Height < m.syncState.startBlock.Height {
		updateStartBlock = true
	}

	// Save the new imported address to the db and update start block (if
	// needed) in a single transaction.
	err = putScriptAddress(ns, scriptHash, ImportedAddrAccount,
		ssNone, encryptedHash, encryptedScript)
	if err != nil {
		return nil, maybeConvertDbError(err)
	}

	if updateStartBlock {
		err := putStartBlock(ns, bs)
		if err != nil {
			return nil, maybeConvertDbError(err)
		}
	}

	// Now that the database has been updated, update the start block in
	// memory too if needed.
	if updateStartBlock {
		m.syncState.startBlock = *bs
	}

	// Create a new managed address based on the imported script.  Also,
	// when not a watching-only address manager, make a copy of the script
	// since it will be cleared on lock and the script the caller passed
	// should not be cleared out from under the caller.
	scriptAddr, err := newScriptAddress(m, ImportedAddrAccount, scriptHash,
		encryptedScript)
	if err != nil {
		return nil, err
	}
	if !m.watchingOnly {
		scriptAddr.scriptCT = make([]byte, len(script))
		copy(scriptAddr.scriptCT, script)
	}

	// Add the new managed address to the cache of recent addresses and
	// return it.
	m.addrs[addrKey(scriptHash)] = scriptAddr
	return scriptAddr, nil
}

// IsLocked returns whether or not the address managed is locked.  When it is
// unlocked, the decryption key needed to decrypt private keys used for signing
// is in memory.
func (m *Manager) IsLocked() bool {
	m.mtx.RLock()
	defer m.mtx.RUnlock()

	return m.locked
}

// Lock performs a best try effort to remove and zero all secret keys associated
// with the address manager.
//
// This function will return an error if invoked on a watching-only address
// manager.
func (m *Manager) Lock() error {
	// A watching-only address manager can't be locked.
	if m.watchingOnly {
		return managerError(ErrWatchingOnly, errWatchingOnly, nil)
	}

	m.mtx.Lock()
	defer m.mtx.Unlock()

	// Error on attempt to lock an already locked manager.
	if m.locked {
		return managerError(ErrLocked, errLocked, nil)
	}

	m.lock()
	return nil
}

// lookupAccount loads account number stored in the manager for the given
// account name
//
// This function MUST be called with the manager lock held for reads.
func (m *Manager) lookupAccount(ns walletdb.ReadBucket, name string) (uint32, error) {
	return fetchAccountByName(ns, name)
}

// LookupAccount loads account number stored in the manager for the given
// account name
func (m *Manager) LookupAccount(ns walletdb.ReadBucket, name string) (uint32, error) {
	m.mtx.RLock()
	defer m.mtx.RUnlock()

	return m.lookupAccount(ns, name)
}

// Unlock derives the master private key from the specified passphrase.  An
// invalid passphrase will return an error.  Otherwise, the derived secret key
// is stored in memory until the address manager is locked.  Any failures that
// occur during this function will result in the address manager being locked,
// even if it was already unlocked prior to calling this function.
//
// This function will return an error if invoked on a watching-only address
// manager.
func (m *Manager) Unlock(ns walletdb.ReadBucket, passphrase []byte) error {
	// A watching-only address manager can't be unlocked.
	if m.watchingOnly {
		return managerError(ErrWatchingOnly, errWatchingOnly, nil)
	}

	m.mtx.Lock()
	defer m.mtx.Unlock()

	// Avoid actually unlocking if the manager is already unlocked
	// and the passphrases match.
	if !m.locked {
		saltedPassphrase := append(m.privPassphraseSalt[:],
			passphrase...)
		hashedPassphrase := sha512.Sum512(saltedPassphrase)
		zero.Bytes(saltedPassphrase)
		if hashedPassphrase != m.hashedPrivPassphrase {
			m.lock()
			str := "invalid passphrase for master private key"
			return managerError(ErrWrongPassphrase, str, nil)
		}
		return nil
	}

	// Derive the master private key using the provided passphrase.
	if err := m.masterKeyPriv.DeriveKey(&passphrase); err != nil {
		m.lock()
		if err == snacl.ErrInvalidPassword {
			str := "invalid passphrase for master private key"
			return managerError(ErrWrongPassphrase, str, nil)
		}

		str := "failed to derive master private key"
		return managerError(ErrCrypto, str, err)
	}

	// Use the master private key to decrypt the crypto private key.
	decryptedKey, err := m.masterKeyPriv.Decrypt(m.cryptoKeyPrivEncrypted)
	if err != nil {
		m.lock()
		str := "failed to decrypt crypto private key"
		return managerError(ErrCrypto, str, err)
	}
	m.cryptoKeyPriv.CopyBytes(decryptedKey)
	zero.Bytes(decryptedKey)

	// Use the crypto private key to decrypt all of the account private
	// extended keys.
	for account, acctInfo := range m.acctInfo {
		decrypted, err := m.cryptoKeyPriv.Decrypt(acctInfo.acctKeyEncrypted)
		if err != nil {
			m.lock()
			str := fmt.Sprintf("failed to decrypt account %d "+
				"private key", account)
			return managerError(ErrCrypto, str, err)
		}

		acctKeyPriv, err := hdkeychain.NewKeyFromString(string(decrypted))
		zero.Bytes(decrypted)
		if err != nil {
			m.lock()
			str := fmt.Sprintf("failed to regenerate account %d "+
				"extended key", account)
			return managerError(ErrKeyChain, str, err)
		}
		acctInfo.acctKeyPriv = acctKeyPriv
	}

	// Derive any private keys that are pending due to them being created
	// while the address manager was locked.
	for _, info := range m.deriveOnUnlock {
<<<<<<< HEAD
		// TODO(roasbeef): addr type here?
		addressKey, err := m.deriveKeyFromPath(info.managedAddr.Account(),
=======
		addressKey, err := m.deriveKeyFromPath(ns, info.managedAddr.account,
>>>>>>> 55c8582c
			info.branch, info.index, true)
		if err != nil {
			m.lock()
			return err
		}

		// It's ok to ignore the error here since it can only fail if
		// the extended key is not private, however it was just derived
		// as a private key.
		privKey, _ := addressKey.ECPrivKey()
		addressKey.Zero()

		privKeyBytes := privKey.Serialize()
		privKeyEncrypted, err := m.cryptoKeyPriv.Encrypt(privKeyBytes)
		zero.BigInt(privKey.D)
		if err != nil {
			m.lock()
			str := fmt.Sprintf("failed to encrypt private key for "+
				"address %s", info.managedAddr.Address())
			return managerError(ErrCrypto, str, err)
		}

		// TODO(roasbeef): don't need to do anythign further?
		switch a := info.managedAddr.(type) {
		case *managedAddress:
			a.privKeyEncrypted = privKeyEncrypted
			a.privKeyCT = privKeyBytes
		case *scriptAddress:
		}

		// Avoid re-deriving this key on subsequent unlocks.
		m.deriveOnUnlock[0] = nil
		m.deriveOnUnlock = m.deriveOnUnlock[1:]
	}

	m.locked = false
	saltedPassphrase := append(m.privPassphraseSalt[:], passphrase...)
	m.hashedPrivPassphrase = sha512.Sum512(saltedPassphrase)
	zero.Bytes(saltedPassphrase)
	return nil
}

// fetchUsed returns true if the provided address id was flagged used.
func (m *Manager) fetchUsed(ns walletdb.ReadBucket, addressID []byte) bool {
	return fetchAddressUsed(ns, addressID)
}

// MarkUsed updates the used flag for the provided address.
func (m *Manager) MarkUsed(ns walletdb.ReadWriteBucket, address btcutil.Address) error {
	addressID := address.ScriptAddress()
	err := markAddressUsed(ns, addressID)
	if err != nil {
		return maybeConvertDbError(err)
	}
	// Clear caches which might have stale entries for used addresses
	m.mtx.Lock()
	delete(m.addrs, addrKey(addressID))
	m.mtx.Unlock()
	return nil
}

// ChainParams returns the chain parameters for this address manager.
func (m *Manager) ChainParams() *chaincfg.Params {
	// NOTE: No need for mutex here since the net field does not change
	// after the manager instance is created.

	return m.chainParams
}

// nextAddresses returns the specified number of next chained address from the
// branch indicated by the internal flag.
//
// This function MUST be called with the manager lock held for writes.
<<<<<<< HEAD
func (m *Manager) nextAddresses(account uint32, numAddresses uint32, internal bool,
	addrType addressType) ([]ManagedAddress, error) {

=======
func (m *Manager) nextAddresses(ns walletdb.ReadWriteBucket, account uint32, numAddresses uint32, internal bool) ([]ManagedAddress, error) {
>>>>>>> 55c8582c
	// The next address can only be generated for accounts that have already
	// been created.
	acctInfo, err := m.loadAccountInfo(ns, account)
	if err != nil {
		return nil, err
	}

	// Choose the account key to used based on whether the address manager
	// is locked.
	acctKey := acctInfo.acctKeyPub
	if !m.locked {
		acctKey = acctInfo.acctKeyPriv
	}

	// Choose the branch key and index depending on whether or not this
	// is an internal address.
	branchNum, nextIndex := externalBranch, acctInfo.nextExternalIndex
	if internal {
		branchNum = internalBranch
		nextIndex = acctInfo.nextInternalIndex
	}

	// Ensure the requested number of addresses doesn't exceed the maximum
	// allowed for this account.
	if numAddresses > MaxAddressesPerAccount || nextIndex+numAddresses >
		MaxAddressesPerAccount {
		str := fmt.Sprintf("%d new addresses would exceed the maximum "+
			"allowed number of addresses per account of %d",
			numAddresses, MaxAddressesPerAccount)
		return nil, managerError(ErrTooManyAddresses, str, nil)
	}

	// Derive the appropriate branch key and ensure it is zeroed when done.
	branchKey, err := acctKey.Child(branchNum)
	if err != nil {
		str := fmt.Sprintf("failed to derive extended key branch %d",
			branchNum)
		return nil, managerError(ErrKeyChain, str, err)
	}
	defer branchKey.Zero() // Ensure branch key is zeroed when done.

	// Create the requested number of addresses and keep track of the index
	// with each one.
	addressInfo := make([]*unlockDeriveInfo, 0, numAddresses)
	for i := uint32(0); i < numAddresses; i++ {
		// There is an extremely small chance that a particular child is
		// invalid, so use a loop to derive the next valid child.
		var nextKey *hdkeychain.ExtendedKey
		for {
			// Derive the next child in the external chain branch.
			key, err := branchKey.Child(nextIndex)
			if err != nil {
				// When this particular child is invalid, skip to the
				// next index.
				if err == hdkeychain.ErrInvalidChild {
					nextIndex++
					continue
				}

				str := fmt.Sprintf("failed to generate child %d",
					nextIndex)
				return nil, managerError(ErrKeyChain, str, err)
			}
			key.SetNet(m.chainParams)

			nextIndex++
			nextKey = key
			break
		}

		// Create a new managed address based on the public or private
		// key depending on whether the generated key is private.  Also,
		// zero the next key after creating the managed address from it.
		addr, err := newManagedAddressFromExtKey(m, account, nextKey, addrType)
		if err != nil {
			return nil, err
		}
		if internal {
			addr.internal = true
		}
		managedAddr := addr
		nextKey.Zero()

		info := unlockDeriveInfo{
			managedAddr: managedAddr,
			branch:      branchNum,
			index:       nextIndex - 1,
		}
		addressInfo = append(addressInfo, &info)
	}

	// Now that all addresses have been successfully generated, update the
	// database in a single transaction.
<<<<<<< HEAD
	err = m.namespace.Update(func(tx walletdb.Tx) error {
		for _, info := range addressInfo {
			ma := info.managedAddr
			// TODO(roasbeef): need to distinguish between p2pkh and p2wkh
			addressID := ma.Address().ScriptAddress()

			switch a := ma.(type) {
			case *managedAddress:
				err := putChainedAddress(tx, addressID, account, ssFull,
					info.branch, info.index, addrType)
				if err != nil {
					return err
				}
			case *scriptAddress: // TODO(roasbeef): no longer needed?
				encryptedHash, err := m.cryptoKeyPub.Encrypt(a.AddrHash())
				if err != nil {
					str := fmt.Sprintf("failed to encrypt script hash %x",
						a.AddrHash())
					return managerError(ErrCrypto, str, err)
				}

				err = putScriptAddress(tx, a.AddrHash(), ImportedAddrAccount,
					ssNone, encryptedHash, a.scriptEncrypted)
				if err != nil {
					return err
				}
			}
=======
	for _, info := range addressInfo {
		ma := info.managedAddr
		addressID := ma.Address().ScriptAddress()
		err := putChainedAddress(ns, addressID, account, ssFull,
			info.branch, info.index)
		if err != nil {
			return nil, maybeConvertDbError(err)
>>>>>>> 55c8582c
		}
	}

	// Finally update the next address tracking and add the addresses to the
	// cache after the newly generated addresses have been successfully
	// added to the db.
	managedAddresses := make([]ManagedAddress, 0, len(addressInfo))
	for _, info := range addressInfo {
		ma := info.managedAddr
		m.addrs[addrKey(ma.Address().ScriptAddress())] = ma

		// Add the new managed address to the list of addresses that
		// need their private keys derived when the address manager is
		// next unlocked.
		if m.locked && !m.watchingOnly {
			m.deriveOnUnlock = append(m.deriveOnUnlock, info)
		}

		managedAddresses = append(managedAddresses, ma)
	}

	// Set the last address and next address for tracking.
	ma := addressInfo[len(addressInfo)-1].managedAddr
	if internal {
		acctInfo.nextInternalIndex = nextIndex
		acctInfo.lastInternalAddr = ma
	} else {
		acctInfo.nextExternalIndex = nextIndex
		acctInfo.lastExternalAddr = ma
	}

	return managedAddresses, nil
}

// NextExternalAddresses returns the specified number of next chained addresses
// that are intended for external use from the address manager.
<<<<<<< HEAD
func (m *Manager) NextExternalAddresses(account uint32, numAddresses uint32,
	addrType AddressType) ([]ManagedAddress, error) {

=======
func (m *Manager) NextExternalAddresses(ns walletdb.ReadWriteBucket, account uint32, numAddresses uint32) ([]ManagedAddress, error) {
>>>>>>> 55c8582c
	// Enforce maximum account number.
	if account > MaxAccountNum {
		err := managerError(ErrAccountNumTooHigh, errAcctTooHigh, nil)
		return nil, err
	}

	m.mtx.Lock()
	defer m.mtx.Unlock()

<<<<<<< HEAD
	t := addressTypeToInternal(addrType)
	return m.nextAddresses(account, numAddresses, false, t)
=======
	return m.nextAddresses(ns, account, numAddresses, false)
>>>>>>> 55c8582c
}

// NextInternalAddresses returns the specified number of next chained addresses
// that are intended for internal use such as change from the address manager.
<<<<<<< HEAD
func (m *Manager) NextInternalAddresses(account uint32, numAddresses uint32,
	addrType AddressType) ([]ManagedAddress, error) {

=======
func (m *Manager) NextInternalAddresses(ns walletdb.ReadWriteBucket, account uint32, numAddresses uint32) ([]ManagedAddress, error) {
>>>>>>> 55c8582c
	// Enforce maximum account number.
	if account > MaxAccountNum {
		err := managerError(ErrAccountNumTooHigh, errAcctTooHigh, nil)
		return nil, err
	}

	m.mtx.Lock()
	defer m.mtx.Unlock()

<<<<<<< HEAD
	t := addressTypeToInternal(addrType)
	return m.nextAddresses(account, numAddresses, true, t)
=======
	return m.nextAddresses(ns, account, numAddresses, true)
>>>>>>> 55c8582c
}

// LastExternalAddress returns the most recently requested chained external
// address from calling NextExternalAddress for the given account.  The first
// external address for the account will be returned if none have been
// previously requested.
//
// This function will return an error if the provided account number is greater
// than the MaxAccountNum constant or there is no account information for the
// passed account.  Any other errors returned are generally unexpected.
func (m *Manager) LastExternalAddress(ns walletdb.ReadBucket, account uint32) (ManagedAddress, error) {
	// Enforce maximum account number.
	if account > MaxAccountNum {
		err := managerError(ErrAccountNumTooHigh, errAcctTooHigh, nil)
		return nil, err
	}

	m.mtx.Lock()
	defer m.mtx.Unlock()

	// Load account information for the passed account.  It is typically
	// cached, but if not it will be loaded from the database.
	acctInfo, err := m.loadAccountInfo(ns, account)
	if err != nil {
		return nil, err
	}

	if acctInfo.nextExternalIndex > 0 {
		return acctInfo.lastExternalAddr, nil
	}

	return nil, managerError(ErrAddressNotFound, "no previous external address", nil)
}

// LastInternalAddress returns the most recently requested chained internal
// address from calling NextInternalAddress for the given account.  The first
// internal address for the account will be returned if none have been
// previously requested.
//
// This function will return an error if the provided account number is greater
// than the MaxAccountNum constant or there is no account information for the
// passed account.  Any other errors returned are generally unexpected.
func (m *Manager) LastInternalAddress(ns walletdb.ReadBucket, account uint32) (ManagedAddress, error) {
	// Enforce maximum account number.
	if account > MaxAccountNum {
		err := managerError(ErrAccountNumTooHigh, errAcctTooHigh, nil)
		return nil, err
	}

	m.mtx.Lock()
	defer m.mtx.Unlock()

	// Load account information for the passed account.  It is typically
	// cached, but if not it will be loaded from the database.
	acctInfo, err := m.loadAccountInfo(ns, account)
	if err != nil {
		return nil, err
	}

	if acctInfo.nextInternalIndex > 0 {
		return acctInfo.lastInternalAddr, nil
	}

	return nil, managerError(ErrAddressNotFound, "no previous internal address", nil)
}

// ValidateAccountName validates the given account name and returns an error, if any.
func ValidateAccountName(name string) error {
	if name == "" {
		str := "accounts may not be named the empty string"
		return managerError(ErrInvalidAccount, str, nil)
	}
	if isReservedAccountName(name) {
		str := "reserved account name"
		return managerError(ErrInvalidAccount, str, nil)
	}
	return nil
}

// NewAccount creates and returns a new account stored in the manager based
// on the given account name.  If an account with the same name already exists,
// ErrDuplicateAccount will be returned.  Since creating a new account requires
// access to the cointype keys (from which extended account keys are derived),
// it requires the manager to be unlocked.
func (m *Manager) NewAccount(ns walletdb.ReadWriteBucket, name string) (uint32, error) {
	if m.watchingOnly {
		return 0, managerError(ErrWatchingOnly, errWatchingOnly, nil)
	}

	m.mtx.Lock()
	defer m.mtx.Unlock()

	if m.locked {
		return 0, managerError(ErrLocked, errLocked, nil)
	}

	// Validate account name
	if err := ValidateAccountName(name); err != nil {
		return 0, err
	}

	// Check that account with the same name does not exist
	_, err := m.lookupAccount(ns, name)
	if err == nil {
		str := fmt.Sprintf("account with the same name already exists")
		return 0, managerError(ErrDuplicateAccount, str, err)
	}

	// Fetch latest account, and create a new account in the same transaction
	// Fetch the latest account number to generate the next account number
	account, err := fetchLastAccount(ns)
	if err != nil {
		return 0, err
	}
	account++
	// Fetch the cointype key which will be used to derive the next account
	// extended keys
	_, coinTypePrivEnc, err := fetchCoinTypeKeys(ns)
	if err != nil {
		return 0, err
	}

	// Decrypt the cointype key
	serializedKeyPriv, err := m.cryptoKeyPriv.Decrypt(coinTypePrivEnc)
	if err != nil {
		str := fmt.Sprintf("failed to decrypt cointype serialized private key")
		return 0, managerError(ErrLocked, str, err)
	}
	coinTypeKeyPriv, err := hdkeychain.NewKeyFromString(string(serializedKeyPriv))
	zero.Bytes(serializedKeyPriv)
	if err != nil {
		str := fmt.Sprintf("failed to create cointype extended private key")
		return 0, managerError(ErrKeyChain, str, err)
	}

	// Derive the account key using the cointype key
	acctKeyPriv, err := deriveAccountKey(coinTypeKeyPriv, account)
	coinTypeKeyPriv.Zero()
	if err != nil {
		str := "failed to convert private key for account"
		return 0, managerError(ErrKeyChain, str, err)
	}
	acctKeyPub, err := acctKeyPriv.Neuter()
	if err != nil {
		str := "failed to convert public key for account"
		return 0, managerError(ErrKeyChain, str, err)
	}
	// Encrypt the default account keys with the associated crypto keys.
	acctPubEnc, err := m.cryptoKeyPub.Encrypt([]byte(acctKeyPub.String()))
	if err != nil {
		str := "failed to  encrypt public key for account"
		return 0, managerError(ErrCrypto, str, err)
	}
	acctPrivEnc, err := m.cryptoKeyPriv.Encrypt([]byte(acctKeyPriv.String()))
	if err != nil {
		str := "failed to encrypt private key for account"
		return 0, managerError(ErrCrypto, str, err)
	}
	// We have the encrypted account extended keys, so save them to the
	// database
	err = putAccountInfo(ns, account, acctPubEnc, acctPrivEnc, 0, 0, name)
	if err != nil {
		return 0, err
	}

	// Save last account metadata
	if err := putLastAccount(ns, account); err != nil {
		return 0, err
	}

	return account, nil
}

// RenameAccount renames an account stored in the manager based on the
// given account number with the given name.  If an account with the same name
// already exists, ErrDuplicateAccount will be returned.
func (m *Manager) RenameAccount(ns walletdb.ReadWriteBucket, account uint32, name string) error {
	m.mtx.Lock()
	defer m.mtx.Unlock()

	// Ensure that a reserved account is not being renamed.
	if isReservedAccountNum(account) {
		str := "reserved account cannot be renamed"
		return managerError(ErrInvalidAccount, str, nil)
	}

	// Check that account with the new name does not exist
	_, err := m.lookupAccount(ns, name)
	if err == nil {
		str := fmt.Sprintf("account with the same name already exists")
		return managerError(ErrDuplicateAccount, str, err)
	}
	// Validate account name
	if err := ValidateAccountName(name); err != nil {
		return err
	}

	rowInterface, err := fetchAccountInfo(ns, account)
	if err != nil {
		return err
	}

	// Ensure the account type is a BIP0044 account.
	row, ok := rowInterface.(*dbBIP0044AccountRow)
	if !ok {
		str := fmt.Sprintf("unsupported account type %T", row)
		err = managerError(ErrDatabase, str, nil)
	}
	// Remove the old name key from the accout id index
	if err = deleteAccountIDIndex(ns, account); err != nil {
		return err
	}
	// Remove the old name key from the account name index
	if err = deleteAccountNameIndex(ns, row.name); err != nil {
		return err
	}
	err = putAccountInfo(ns, account, row.pubKeyEncrypted,
		row.privKeyEncrypted, row.nextExternalIndex, row.nextInternalIndex, name)
	if err != nil {
		return err
	}

	// Update in-memory account info with new name if cached and the db
	// write was successful.
	if err == nil {
		if acctInfo, ok := m.acctInfo[account]; ok {
			acctInfo.acctName = name
		}
	}

	return err
}

// AccountName returns the account name for the given account number
// stored in the manager.
func (m *Manager) AccountName(ns walletdb.ReadBucket, account uint32) (string, error) {
	return fetchAccountName(ns, account)
}

// ForEachAccount calls the given function with each account stored in the
// manager, breaking early on error.
func (m *Manager) ForEachAccount(ns walletdb.ReadBucket, fn func(account uint32) error) error {
	return forEachAccount(ns, fn)
}

// LastAccount returns the last account stored in the manager.
func (m *Manager) LastAccount(ns walletdb.ReadBucket) (uint32, error) {
	return fetchLastAccount(ns)
}

// ForEachAccountAddress calls the given function with each address of
// the given account stored in the manager, breaking early on error.
func (m *Manager) ForEachAccountAddress(ns walletdb.ReadBucket, account uint32, fn func(maddr ManagedAddress) error) error {
	m.mtx.Lock()
	defer m.mtx.Unlock()

	addrFn := func(rowInterface interface{}) error {
		managedAddr, err := m.rowInterfaceToManaged(ns, rowInterface)
		if err != nil {
			return err
		}
		return fn(managedAddr)
	}
	err := forEachAccountAddress(ns, account, addrFn)
	if err != nil {
		return maybeConvertDbError(err)
	}
	return nil
}

// ForEachActiveAccountAddress calls the given function with each active
// address of the given account stored in the manager, breaking early on
// error.
// TODO(tuxcanfly): actually return only active addresses
func (m *Manager) ForEachActiveAccountAddress(ns walletdb.ReadBucket, account uint32, fn func(maddr ManagedAddress) error) error {
	return m.ForEachAccountAddress(ns, account, fn)
}

// ForEachActiveAddress calls the given function with each active address
// stored in the manager, breaking early on error.
func (m *Manager) ForEachActiveAddress(ns walletdb.ReadBucket, fn func(addr btcutil.Address) error) error {
	m.mtx.Lock()
	defer m.mtx.Unlock()

	addrFn := func(rowInterface interface{}) error {
		managedAddr, err := m.rowInterfaceToManaged(ns, rowInterface)
		if err != nil {
			return err
		}
		return fn(managedAddr.Address())
	}

	err := forEachActiveAddress(ns, addrFn)
	if err != nil {
		return maybeConvertDbError(err)
	}
	return nil
}

// selectCryptoKey selects the appropriate crypto key based on the key type. An
// error is returned when an invalid key type is specified or the requested key
// requires the manager to be unlocked when it isn't.
//
// This function MUST be called with the manager lock held for reads.
func (m *Manager) selectCryptoKey(keyType CryptoKeyType) (EncryptorDecryptor, error) {
	if keyType == CKTPrivate || keyType == CKTScript {
		// The manager must be unlocked to work with the private keys.
		if m.locked || m.watchingOnly {
			return nil, managerError(ErrLocked, errLocked, nil)
		}
	}

	var cryptoKey EncryptorDecryptor
	switch keyType {
	case CKTPrivate:
		cryptoKey = m.cryptoKeyPriv
	case CKTScript:
		cryptoKey = m.cryptoKeyScript
	case CKTPublic:
		cryptoKey = m.cryptoKeyPub
	default:
		return nil, managerError(ErrInvalidKeyType, "invalid key type",
			nil)
	}

	return cryptoKey, nil
}

// Encrypt in using the crypto key type specified by keyType.
func (m *Manager) Encrypt(keyType CryptoKeyType, in []byte) ([]byte, error) {
	// Encryption must be performed under the manager mutex since the
	// keys are cleared when the manager is locked.
	m.mtx.Lock()
	defer m.mtx.Unlock()

	cryptoKey, err := m.selectCryptoKey(keyType)
	if err != nil {
		return nil, err
	}

	encrypted, err := cryptoKey.Encrypt(in)
	if err != nil {
		return nil, managerError(ErrCrypto, "failed to encrypt", err)
	}
	return encrypted, nil
}

// Decrypt in using the crypto key type specified by keyType.
func (m *Manager) Decrypt(keyType CryptoKeyType, in []byte) ([]byte, error) {
	// Decryption must be performed under the manager mutex since the
	// keys are cleared when the manager is locked.
	m.mtx.Lock()
	defer m.mtx.Unlock()

	cryptoKey, err := m.selectCryptoKey(keyType)
	if err != nil {
		return nil, err
	}

	decrypted, err := cryptoKey.Decrypt(in)
	if err != nil {
		return nil, managerError(ErrCrypto, "failed to decrypt", err)
	}
	return decrypted, nil
}

// newManager returns a new locked address manager with the given parameters.
func newManager(chainParams *chaincfg.Params, masterKeyPub *snacl.SecretKey,
	masterKeyPriv *snacl.SecretKey, cryptoKeyPub EncryptorDecryptor,
	cryptoKeyPrivEncrypted, cryptoKeyScriptEncrypted []byte, syncInfo *syncState,
	privPassphraseSalt [saltSize]byte) *Manager {

	return &Manager{
		chainParams:              chainParams,
		addrs:                    make(map[addrKey]ManagedAddress),
		syncState:                *syncInfo,
		locked:                   true,
		acctInfo:                 make(map[uint32]*accountInfo),
		masterKeyPub:             masterKeyPub,
		masterKeyPriv:            masterKeyPriv,
		cryptoKeyPub:             cryptoKeyPub,
		cryptoKeyPrivEncrypted:   cryptoKeyPrivEncrypted,
		cryptoKeyPriv:            &cryptoKey{},
		cryptoKeyScriptEncrypted: cryptoKeyScriptEncrypted,
		cryptoKeyScript:          &cryptoKey{},
		privPassphraseSalt:       privPassphraseSalt,
	}
}

// deriveCoinTypeKey derives the cointype key which can be used to derive the
// extended key for an account according to the hierarchy described by BIP0044
// given the coin type key.
//
// In particular this is the hierarchical deterministic extended key path:
// m/44'/<coin type>'
func deriveCoinTypeKey(masterNode *hdkeychain.ExtendedKey,
	coinType uint32) (*hdkeychain.ExtendedKey, error) {
	// Enforce maximum coin type.
	if coinType > maxCoinType {
		err := managerError(ErrCoinTypeTooHigh, errCoinTypeTooHigh, nil)
		return nil, err
	}

	// The hierarchy described by BIP0043 is:
	//  m/<purpose>'/*
	// This is further extended by BIP0044 to:
	//  m/44'/<coin type>'/<account>'/<branch>/<address index>
	//
	// The branch is 0 for external addresses and 1 for internal addresses.

	// Derive the purpose key as a child of the master node.
	purpose, err := masterNode.Child(44 + hdkeychain.HardenedKeyStart)
	if err != nil {
		return nil, err
	}

	// Derive the coin type key as a child of the purpose key.
	coinTypeKey, err := purpose.Child(coinType + hdkeychain.HardenedKeyStart)
	if err != nil {
		return nil, err
	}

	return coinTypeKey, nil
}

// deriveAccountKey derives the extended key for an account according to the
// hierarchy described by BIP0044 given the master node.
//
// In particular this is the hierarchical deterministic extended key path:
//   m/44'/<coin type>'/<account>'
func deriveAccountKey(coinTypeKey *hdkeychain.ExtendedKey,
	account uint32) (*hdkeychain.ExtendedKey, error) {
	// Enforce maximum account number.
	if account > MaxAccountNum {
		err := managerError(ErrAccountNumTooHigh, errAcctTooHigh, nil)
		return nil, err
	}

	// Derive the account key as a child of the coin type key.
	return coinTypeKey.Child(account + hdkeychain.HardenedKeyStart)
}

// checkBranchKeys ensures deriving the extended keys for the internal and
// external branches given an account key does not result in an invalid child
// error which means the chosen seed is not usable.  This conforms to the
// hierarchy described by BIP0044 so long as the account key is already derived
// accordingly.
//
// In particular this is the hierarchical deterministic extended key path:
//   m/44'/<coin type>'/<account>'/<branch>
//
// The branch is 0 for external addresses and 1 for internal addresses.
func checkBranchKeys(acctKey *hdkeychain.ExtendedKey) error {
	// Derive the external branch as the first child of the account key.
	if _, err := acctKey.Child(externalBranch); err != nil {
		return err
	}

	// Derive the external branch as the second child of the account key.
	_, err := acctKey.Child(internalBranch)
	return err
}

// loadManager returns a new address manager that results from loading it from
// the passed opened database.  The public passphrase is required to decrypt the
// public keys.
func loadManager(ns walletdb.ReadBucket, pubPassphrase []byte, chainParams *chaincfg.Params) (*Manager, error) {
	// Verify the version is neither too old or too new.
	version, err := fetchManagerVersion(ns)
	if err != nil {
		str := "failed to fetch version for update"
		return nil, managerError(ErrDatabase, str, err)
	}
	if version < latestMgrVersion {
		str := "database upgrade required"
		return nil, managerError(ErrUpgrade, str, nil)
	} else if version > latestMgrVersion {
		str := "database version is greater than latest understood version"
		return nil, managerError(ErrUpgrade, str, nil)
	}

	// Load whether or not the manager is watching-only from the db.
	watchingOnly, err := fetchWatchingOnly(ns)
	if err != nil {
		return nil, maybeConvertDbError(err)
	}

	// Load the master key params from the db.
	masterKeyPubParams, masterKeyPrivParams, err := fetchMasterKeyParams(ns)
	if err != nil {
		return nil, maybeConvertDbError(err)
	}

	// Load the crypto keys from the db.
	cryptoKeyPubEnc, cryptoKeyPrivEnc, cryptoKeyScriptEnc, err :=
		fetchCryptoKeys(ns)
	if err != nil {
		return nil, maybeConvertDbError(err)
	}

	// Load the sync state from the db.
	syncedTo, err := fetchSyncedTo(ns)
	if err != nil {
		return nil, maybeConvertDbError(err)
	}
	startBlock, err := fetchStartBlock(ns)
	if err != nil {
		return nil, maybeConvertDbError(err)
	}

	recentHeight, recentHashes, err := fetchRecentBlocks(ns)
	if err != nil {
		return nil, maybeConvertDbError(err)
	}

	// When not a watching-only manager, set the master private key params,
	// but don't derive it now since the manager starts off locked.
	var masterKeyPriv snacl.SecretKey
	if !watchingOnly {
		err := masterKeyPriv.Unmarshal(masterKeyPrivParams)
		if err != nil {
			str := "failed to unmarshal master private key"
			return nil, managerError(ErrCrypto, str, err)
		}
	}

	// Derive the master public key using the serialized params and provided
	// passphrase.
	var masterKeyPub snacl.SecretKey
	if err := masterKeyPub.Unmarshal(masterKeyPubParams); err != nil {
		str := "failed to unmarshal master public key"
		return nil, managerError(ErrCrypto, str, err)
	}
	if err := masterKeyPub.DeriveKey(&pubPassphrase); err != nil {
		str := "invalid passphrase for master public key"
		return nil, managerError(ErrWrongPassphrase, str, nil)
	}

	// Use the master public key to decrypt the crypto public key.
	cryptoKeyPub := &cryptoKey{snacl.CryptoKey{}}
	cryptoKeyPubCT, err := masterKeyPub.Decrypt(cryptoKeyPubEnc)
	if err != nil {
		str := "failed to decrypt crypto public key"
		return nil, managerError(ErrCrypto, str, err)
	}
	cryptoKeyPub.CopyBytes(cryptoKeyPubCT)
	zero.Bytes(cryptoKeyPubCT)

	// Create the sync state struct.
	syncInfo := newSyncState(startBlock, syncedTo, recentHeight, recentHashes)

	// Generate private passphrase salt.
	var privPassphraseSalt [saltSize]byte
	_, err = rand.Read(privPassphraseSalt[:])
	if err != nil {
		str := "failed to read random source for passphrase salt"
		return nil, managerError(ErrCrypto, str, err)
	}

	// Create new address manager with the given parameters.  Also, override
	// the defaults for the additional fields which are not specified in the
	// call to new with the values loaded from the database.
	mgr := newManager(chainParams, &masterKeyPub, &masterKeyPriv,
		cryptoKeyPub, cryptoKeyPrivEnc, cryptoKeyScriptEnc, syncInfo,
		privPassphraseSalt)
	mgr.watchingOnly = watchingOnly
	return mgr, nil
}

// Open loads an existing address manager from the given namespace.  The public
// passphrase is required to decrypt the public keys used to protect the public
// information such as addresses.  This is important since access to BIP0032
// extended keys means it is possible to generate all future addresses.
//
// If a config structure is passed to the function, that configuration
// will override the defaults.
//
// A ManagerError with an error code of ErrNoExist will be returned if the
// passed manager does not exist in the specified namespace.
func Open(ns walletdb.ReadBucket, pubPassphrase []byte, chainParams *chaincfg.Params) (*Manager, error) {
	// Return an error if the manager has NOT already been created in the
	// given database namespace.
	exists := managerExists(ns)
	if !exists {
		str := "the specified address manager does not exist"
		return nil, managerError(ErrNoExist, str, nil)
	}

	return loadManager(ns, pubPassphrase, chainParams)
}

// DoUpgrades performs any necessary upgrades to the address manager contained
// in the wallet database, namespaced by the top level bucket key namespaceKey.
func DoUpgrades(db walletdb.DB, namespaceKey []byte, pubPassphrase []byte,
	chainParams *chaincfg.Params, cbs *OpenCallbacks) error {

	return upgradeManager(db, namespaceKey, pubPassphrase, chainParams, cbs)
}

// Create creates a new address manager in the given namespace.  The seed must
// conform to the standards described in hdkeychain.NewMaster and will be used
// to create the master root node from which all hierarchical deterministic
// addresses are derived.  This allows all chained addresses in the address
// manager to be recovered by using the same seed.
//
// All private and public keys and information are protected by secret keys
// derived from the provided private and public passphrases.  The public
// passphrase is required on subsequent opens of the address manager, and the
// private passphrase is required to unlock the address manager in order to gain
// access to any private keys and information.
//
// If a config structure is passed to the function, that configuration
// will override the defaults.
//
// A ManagerError with an error code of ErrAlreadyExists will be returned the
// address manager already exists in the specified namespace.
func Create(ns walletdb.ReadWriteBucket, seed, pubPassphrase, privPassphrase []byte, chainParams *chaincfg.Params, config *ScryptOptions) error {
	err := func() error {
		// Return an error if the manager has already been created in the given
		// database namespace.
		exists := managerExists(ns)
		if exists {
			return managerError(ErrAlreadyExists, errAlreadyExists, nil)
		}

		// Ensure the private passphrase is not empty.
		if len(privPassphrase) == 0 {
			str := "private passphrase may not be empty"
			return managerError(ErrEmptyPassphrase, str, nil)
		}

		// Perform the initial bucket creation and database namespace setup.
		if err := createManagerNS(ns); err != nil {
			return err
		}

		if config == nil {
			config = &DefaultScryptOptions
		}

		// Generate the BIP0044 HD key structure to ensure the provided seed
		// can generate the required structure with no issues.

		// Derive the master extended key from the seed.
		root, err := hdkeychain.NewMaster(seed, chainParams)
		if err != nil {
			str := "failed to derive master extended key"
			return managerError(ErrKeyChain, str, err)
		}

		// Derive the cointype key according to BIP0044.
		coinTypeKeyPriv, err := deriveCoinTypeKey(root, chainParams.HDCoinType)
		if err != nil {
			str := "failed to derive cointype extended key"
			return managerError(ErrKeyChain, str, err)
		}
		defer coinTypeKeyPriv.Zero()

		// Derive the account key for the first account according to BIP0044.
		acctKeyPriv, err := deriveAccountKey(coinTypeKeyPriv, 0)
		if err != nil {
			// The seed is unusable if the any of the children in the
			// required hierarchy can't be derived due to invalid child.
			if err == hdkeychain.ErrInvalidChild {
				str := "the provided seed is unusable"
				return managerError(ErrKeyChain, str,
					hdkeychain.ErrUnusableSeed)
			}

			return err
		}

		// Ensure the branch keys can be derived for the provided seed according
		// to BIP0044.
		if err := checkBranchKeys(acctKeyPriv); err != nil {
			// The seed is unusable if the any of the children in the
			// required hierarchy can't be derived due to invalid child.
			if err == hdkeychain.ErrInvalidChild {
				str := "the provided seed is unusable"
				return managerError(ErrKeyChain, str,
					hdkeychain.ErrUnusableSeed)
			}

			return err
		}

		// The address manager needs the public extended key for the account.
		acctKeyPub, err := acctKeyPriv.Neuter()
		if err != nil {
			str := "failed to convert private key for account 0"
			return managerError(ErrKeyChain, str, err)
		}

		// Generate new master keys.  These master keys are used to protect the
		// crypto keys that will be generated next.
		masterKeyPub, err := newSecretKey(&pubPassphrase, config)
		if err != nil {
			str := "failed to master public key"
			return managerError(ErrCrypto, str, err)
		}
		masterKeyPriv, err := newSecretKey(&privPassphrase, config)
		if err != nil {
			str := "failed to master private key"
			return managerError(ErrCrypto, str, err)
		}
		defer masterKeyPriv.Zero()

		// Generate the private passphrase salt.  This is used when hashing
		// passwords to detect whether an unlock can be avoided when the manager
		// is already unlocked.
		var privPassphraseSalt [saltSize]byte
		_, err = rand.Read(privPassphraseSalt[:])
		if err != nil {
			str := "failed to read random source for passphrase salt"
			return managerError(ErrCrypto, str, err)
		}

		// Generate new crypto public, private, and script keys.  These keys are
		// used to protect the actual public and private data such as addresses,
		// extended keys, and scripts.
		cryptoKeyPub, err := newCryptoKey()
		if err != nil {
			str := "failed to generate crypto public key"
			return managerError(ErrCrypto, str, err)
		}
		cryptoKeyPriv, err := newCryptoKey()
		if err != nil {
			str := "failed to generate crypto private key"
			return managerError(ErrCrypto, str, err)
		}
		defer cryptoKeyPriv.Zero()
		cryptoKeyScript, err := newCryptoKey()
		if err != nil {
			str := "failed to generate crypto script key"
			return managerError(ErrCrypto, str, err)
		}
		defer cryptoKeyScript.Zero()

		// Encrypt the crypto keys with the associated master keys.
		cryptoKeyPubEnc, err := masterKeyPub.Encrypt(cryptoKeyPub.Bytes())
		if err != nil {
			str := "failed to encrypt crypto public key"
			return managerError(ErrCrypto, str, err)
		}
		cryptoKeyPrivEnc, err := masterKeyPriv.Encrypt(cryptoKeyPriv.Bytes())
		if err != nil {
			str := "failed to encrypt crypto private key"
			return managerError(ErrCrypto, str, err)
		}
		cryptoKeyScriptEnc, err := masterKeyPriv.Encrypt(cryptoKeyScript.Bytes())
		if err != nil {
			str := "failed to encrypt crypto script key"
			return managerError(ErrCrypto, str, err)
		}

		// Encrypt the cointype keys with the associated crypto keys.
		coinTypeKeyPub, err := coinTypeKeyPriv.Neuter()
		if err != nil {
			str := "failed to convert cointype private key"
			return managerError(ErrKeyChain, str, err)
		}
		coinTypePubEnc, err := cryptoKeyPub.Encrypt([]byte(coinTypeKeyPub.String()))
		if err != nil {
			str := "failed to encrypt cointype public key"
			return managerError(ErrCrypto, str, err)
		}
		coinTypePrivEnc, err := cryptoKeyPriv.Encrypt([]byte(coinTypeKeyPriv.String()))
		if err != nil {
			str := "failed to encrypt cointype private key"
			return managerError(ErrCrypto, str, err)
		}

		// Encrypt the default account keys with the associated crypto keys.
		acctPubEnc, err := cryptoKeyPub.Encrypt([]byte(acctKeyPub.String()))
		if err != nil {
			str := "failed to  encrypt public key for account 0"
			return managerError(ErrCrypto, str, err)
		}
		acctPrivEnc, err := cryptoKeyPriv.Encrypt([]byte(acctKeyPriv.String()))
		if err != nil {
			str := "failed to encrypt private key for account 0"
			return managerError(ErrCrypto, str, err)
		}

		// Use the genesis block for the passed chain as the created at block
		// for the default.
		createdAt := &BlockStamp{Hash: *chainParams.GenesisHash, Height: 0}

		// Create the initial sync state.
		recentHashes := []chainhash.Hash{createdAt.Hash}
		recentHeight := createdAt.Height
		syncInfo := newSyncState(createdAt, createdAt, recentHeight, recentHashes)

		// Save the master key params to the database.
		pubParams := masterKeyPub.Marshal()
		privParams := masterKeyPriv.Marshal()
		err = putMasterKeyParams(ns, pubParams, privParams)
		if err != nil {
			return err
		}

		// Save the encrypted crypto keys to the database.
		err = putCryptoKeys(ns, cryptoKeyPubEnc, cryptoKeyPrivEnc,
			cryptoKeyScriptEnc)
		if err != nil {
			return err
		}

		// Save the encrypted cointype keys to the database.
		err = putCoinTypeKeys(ns, coinTypePubEnc, coinTypePrivEnc)
		if err != nil {
			return err
		}

		// Save the fact this is not a watching-only address manager to
		// the database.
		err = putWatchingOnly(ns, false)
		if err != nil {
			return err
		}

		// Save the initial synced to state.
		err = putSyncedTo(ns, &syncInfo.syncedTo)
		if err != nil {
			return err
		}
		err = putStartBlock(ns, &syncInfo.startBlock)
		if err != nil {
			return err
		}

		// Save the initial recent blocks state.
		err = putRecentBlocks(ns, recentHeight, recentHashes)
		if err != nil {
			return err
		}

		// Save the information for the imported account to the database.
		err = putAccountInfo(ns, ImportedAddrAccount, nil,
			nil, 0, 0, ImportedAddrAccountName)
		if err != nil {
			return err
		}

		// Save the information for the default account to the database.
		err = putAccountInfo(ns, DefaultAccountNum, acctPubEnc,
			acctPrivEnc, 0, 0, defaultAccountName)
		return err
	}()
	if err != nil {
		return maybeConvertDbError(err)
	}

	return nil
}<|MERGE_RESOLUTION|>--- conflicted
+++ resolved
@@ -1359,12 +1359,8 @@
 	// Derive any private keys that are pending due to them being created
 	// while the address manager was locked.
 	for _, info := range m.deriveOnUnlock {
-<<<<<<< HEAD
 		// TODO(roasbeef): addr type here?
-		addressKey, err := m.deriveKeyFromPath(info.managedAddr.Account(),
-=======
 		addressKey, err := m.deriveKeyFromPath(ns, info.managedAddr.account,
->>>>>>> 55c8582c
 			info.branch, info.index, true)
 		if err != nil {
 			m.lock()
@@ -1438,13 +1434,8 @@
 // branch indicated by the internal flag.
 //
 // This function MUST be called with the manager lock held for writes.
-<<<<<<< HEAD
-func (m *Manager) nextAddresses(account uint32, numAddresses uint32, internal bool,
+func (m *Manager) nextAddresses(ns walletdb.ReadWriteBucket, account uint32, numAddresses uint32, internal bool,
 	addrType addressType) ([]ManagedAddress, error) {
-
-=======
-func (m *Manager) nextAddresses(ns walletdb.ReadWriteBucket, account uint32, numAddresses uint32, internal bool) ([]ManagedAddress, error) {
->>>>>>> 55c8582c
 	// The next address can only be generated for accounts that have already
 	// been created.
 	acctInfo, err := m.loadAccountInfo(ns, account)
@@ -1538,43 +1529,30 @@
 
 	// Now that all addresses have been successfully generated, update the
 	// database in a single transaction.
-<<<<<<< HEAD
-	err = m.namespace.Update(func(tx walletdb.Tx) error {
-		for _, info := range addressInfo {
-			ma := info.managedAddr
-			// TODO(roasbeef): need to distinguish between p2pkh and p2wkh
-			addressID := ma.Address().ScriptAddress()
-
-			switch a := ma.(type) {
-			case *managedAddress:
-				err := putChainedAddress(tx, addressID, account, ssFull,
-					info.branch, info.index, addrType)
-				if err != nil {
-					return err
-				}
-			case *scriptAddress: // TODO(roasbeef): no longer needed?
-				encryptedHash, err := m.cryptoKeyPub.Encrypt(a.AddrHash())
-				if err != nil {
-					str := fmt.Sprintf("failed to encrypt script hash %x",
-						a.AddrHash())
-					return managerError(ErrCrypto, str, err)
-				}
-
-				err = putScriptAddress(tx, a.AddrHash(), ImportedAddrAccount,
-					ssNone, encryptedHash, a.scriptEncrypted)
-				if err != nil {
-					return err
-				}
-			}
-=======
 	for _, info := range addressInfo {
 		ma := info.managedAddr
 		addressID := ma.Address().ScriptAddress()
-		err := putChainedAddress(ns, addressID, account, ssFull,
-			info.branch, info.index)
-		if err != nil {
-			return nil, maybeConvertDbError(err)
->>>>>>> 55c8582c
+
+		switch a := ma.(type) {
+		case *managedAddress:
+			err := putChainedAddress(tx, addressID, account, ssFull,
+				info.branch, info.index, addrType)
+			if err != nil {
+				return nil, maybeConvertDbError(err)
+			}
+		case *scriptAddress: // TODO(roasbeef): no longer needed?
+			encryptedHash, err := m.cryptoKeyPub.Encrypt(a.AddrHash())
+			if err != nil {
+				str := fmt.Sprintf("failed to encrypt script hash %x",
+					a.AddrHash())
+				return managerError(ErrCrypto, str, err)
+			}
+
+			err = putScriptAddress(tx, a.AddrHash(), ImportedAddrAccount,
+				ssNone, encryptedHash, a.scriptEncrypted)
+			if err != nil {
+				return nil, maybeConvertDbError(err)
+			}
 		}
 	}
 
@@ -1611,13 +1589,9 @@
 
 // NextExternalAddresses returns the specified number of next chained addresses
 // that are intended for external use from the address manager.
-<<<<<<< HEAD
-func (m *Manager) NextExternalAddresses(account uint32, numAddresses uint32,
+func (m *Manager) NextExternalAddresses(ns walletdb.ReadWriteBucket, account uint32, numAddresses uint32,
 	addrType AddressType) ([]ManagedAddress, error) {
 
-=======
-func (m *Manager) NextExternalAddresses(ns walletdb.ReadWriteBucket, account uint32, numAddresses uint32) ([]ManagedAddress, error) {
->>>>>>> 55c8582c
 	// Enforce maximum account number.
 	if account > MaxAccountNum {
 		err := managerError(ErrAccountNumTooHigh, errAcctTooHigh, nil)
@@ -1627,23 +1601,15 @@
 	m.mtx.Lock()
 	defer m.mtx.Unlock()
 
-<<<<<<< HEAD
 	t := addressTypeToInternal(addrType)
-	return m.nextAddresses(account, numAddresses, false, t)
-=======
-	return m.nextAddresses(ns, account, numAddresses, false)
->>>>>>> 55c8582c
+	return m.nextAddresses(ns, account, numAddresses, false, t)
 }
 
 // NextInternalAddresses returns the specified number of next chained addresses
 // that are intended for internal use such as change from the address manager.
-<<<<<<< HEAD
-func (m *Manager) NextInternalAddresses(account uint32, numAddresses uint32,
+func (m *Manager) NextInternalAddresses(ns walletdb.ReadWriteBucket, account uint32, numAddresses uint32,
 	addrType AddressType) ([]ManagedAddress, error) {
 
-=======
-func (m *Manager) NextInternalAddresses(ns walletdb.ReadWriteBucket, account uint32, numAddresses uint32) ([]ManagedAddress, error) {
->>>>>>> 55c8582c
 	// Enforce maximum account number.
 	if account > MaxAccountNum {
 		err := managerError(ErrAccountNumTooHigh, errAcctTooHigh, nil)
@@ -1653,12 +1619,8 @@
 	m.mtx.Lock()
 	defer m.mtx.Unlock()
 
-<<<<<<< HEAD
 	t := addressTypeToInternal(addrType)
-	return m.nextAddresses(account, numAddresses, true, t)
-=======
-	return m.nextAddresses(ns, account, numAddresses, true)
->>>>>>> 55c8582c
+	return m.nextAddresses(ns, account, numAddresses, true, t)
 }
 
 // LastExternalAddress returns the most recently requested chained external
