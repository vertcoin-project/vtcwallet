// Copyright (c) 2013-2016 The btcsuite developers
// Use of this source code is governed by an ISC
// license that can be found in the LICENSE file.

package wtxmgr

import (
	"bytes"
	"time"

<<<<<<< HEAD
	"github.com/roasbeef/btcd/blockchain"
	"github.com/roasbeef/btcd/wire"
	"github.com/roasbeef/btcutil"
	"github.com/roasbeef/btcwallet/walletdb"
=======
	"github.com/btcsuite/btcd/blockchain"
	"github.com/btcsuite/btcd/chaincfg"
	"github.com/btcsuite/btcd/chaincfg/chainhash"
	"github.com/btcsuite/btcd/wire"
	"github.com/btcsuite/btcutil"
	"github.com/btcsuite/btcwallet/walletdb"
>>>>>>> 5e39e687
)

// Block contains the minimum amount of data to uniquely identify any block on
// either the best or side chain.
type Block struct {
	Hash   chainhash.Hash
	Height int32
}

// BlockMeta contains the unique identification for a block and any metadata
// pertaining to the block.  At the moment, this additional metadata only
// includes the block time from the block header.
type BlockMeta struct {
	Block
	Time time.Time
}

// blockRecord is an in-memory representation of the block record saved in the
// database.
type blockRecord struct {
	Block
	Time         time.Time
	transactions []chainhash.Hash
}

// incidence records the block hash and blockchain height of a mined transaction.
// Since a transaction hash alone is not enough to uniquely identify a mined
// transaction (duplicate transaction hashes are allowed), the incidence is used
// instead.
type incidence struct {
	txHash chainhash.Hash
	block  Block
}

// indexedIncidence records the transaction incidence and an input or output
// index.
type indexedIncidence struct {
	incidence
	index uint32
}

// debit records the debits a transaction record makes from previous wallet
// transaction credits.
type debit struct {
	txHash chainhash.Hash
	index  uint32
	amount btcutil.Amount
	spends indexedIncidence
}

// credit describes a transaction output which was or is spendable by wallet.
type credit struct {
	outPoint wire.OutPoint
	block    Block
	amount   btcutil.Amount
	change   bool
	spentBy  indexedIncidence // Index == ^uint32(0) if unspent
}

// TxRecord represents a transaction managed by the Store.
type TxRecord struct {
	MsgTx        wire.MsgTx
	Hash         chainhash.Hash
	Received     time.Time
	SerializedTx []byte // Optional: may be nil
}

// NewTxRecord creates a new transaction record that may be inserted into the
// store.  It uses memoization to save the transaction hash and the serialized
// transaction.
func NewTxRecord(serializedTx []byte, received time.Time) (*TxRecord, error) {
	rec := &TxRecord{
		Received:     received,
		SerializedTx: serializedTx,
	}
	err := rec.MsgTx.Deserialize(bytes.NewReader(serializedTx))
	if err != nil {
		str := "failed to deserialize transaction"
		return nil, storeError(ErrInput, str, err)
	}
	copy(rec.Hash[:], chainhash.DoubleHashB(serializedTx))
	return rec, nil
}

// NewTxRecordFromMsgTx creates a new transaction record that may be inserted
// into the store.
func NewTxRecordFromMsgTx(msgTx *wire.MsgTx, received time.Time) (*TxRecord, error) {
	buf := bytes.NewBuffer(make([]byte, 0, msgTx.SerializeSize()))
	err := msgTx.Serialize(buf)
	if err != nil {
		str := "failed to serialize transaction"
		return nil, storeError(ErrInput, str, err)
	}
	rec := &TxRecord{
		MsgTx:        *msgTx,
		Received:     received,
		SerializedTx: buf.Bytes(),
		Hash:         msgTx.TxSha(),
	}
<<<<<<< HEAD

=======
	copy(rec.Hash[:], chainhash.DoubleHashB(rec.SerializedTx))
>>>>>>> 5e39e687
	return rec, nil
}

// Credit is the type representing a transaction output which was spent or
// is still spendable by wallet.  A UTXO is an unspent Credit, but not all
// Credits are UTXOs.
type Credit struct {
	wire.OutPoint
	BlockMeta
	Amount       btcutil.Amount
	PkScript     []byte
	Received     time.Time
	FromCoinBase bool
}

// Store implements a transaction store for storing and managing wallet
// transactions.
type Store struct {
	namespace   walletdb.Namespace
	chainParams *chaincfg.Params

	// Event callbacks.  These execute in the same goroutine as the wtxmgr
	// caller.
	NotifyUnspent func(hash *chainhash.Hash, index uint32)
}

// Open opens the wallet transaction store from a walletdb namespace.  If the
// store does not exist, ErrNoExist is returned.  Existing stores will be
// upgraded to new database formats as necessary.
func Open(namespace walletdb.Namespace, chainParams *chaincfg.Params) (*Store, error) {
	// Open the store, upgrading to the latest version as needed.
	err := openStore(namespace)
	if err != nil {
		return nil, err
	}
	return &Store{namespace, chainParams, nil}, nil // TODO: set callbacks
}

// Create creates a new persistent transaction store in the walletdb namespace.
// Creating the store when one already exists in this namespace will error with
// ErrAlreadyExists.
func Create(namespace walletdb.Namespace) error {
	return createStore(namespace)
}

// moveMinedTx moves a transaction record from the unmined buckets to block
// buckets.
func (s *Store) moveMinedTx(ns walletdb.Bucket, rec *TxRecord, recKey, recVal []byte, block *BlockMeta) error {
	log.Infof("Marking unconfirmed transaction %v mined in block %d",
		&rec.Hash, block.Height)

	// Insert block record as needed.
	blockKey, blockVal := existsBlockRecord(ns, block.Height)
	var err error
	if blockVal == nil {
		blockVal = valueBlockRecord(block, &rec.Hash)
	} else {
		blockVal, err = appendRawBlockRecord(blockVal, &rec.Hash)
		if err != nil {
			return err
		}
	}
	err = putRawBlockRecord(ns, blockKey, blockVal)
	if err != nil {
		return err
	}

	err = putRawTxRecord(ns, recKey, recVal)
	if err != nil {
		return err
	}
	minedBalance, err := fetchMinedBalance(ns)
	if err != nil {
		return err
	}

	// For all mined transactions with unspent credits spent by this
	// transaction, mark each spent, remove from the unspents map, and
	// insert a debit record for the spent credit.
	debitIncidence := indexedIncidence{
		incidence: incidence{txHash: rec.Hash, block: block.Block},
		// index set for each rec input below.
	}
	for i, input := range rec.MsgTx.TxIn {
		unspentKey, credKey := existsUnspent(ns, &input.PreviousOutPoint)
		if credKey == nil {
			continue
		}
		debitIncidence.index = uint32(i)
		amt, err := spendCredit(ns, credKey, &debitIncidence)
		if err != nil {
			return err
		}
		minedBalance -= amt
		err = deleteRawUnspent(ns, unspentKey)
		if err != nil {
			return err
		}

		err = putDebit(ns, &rec.Hash, uint32(i), amt, &block.Block, credKey)
		if err != nil {
			return err
		}

		err = deleteRawUnminedInput(ns, unspentKey)
		if err != nil {
			return err
		}
	}

	// For each output of the record that is marked as a credit, if the
	// output is marked as a credit by the unconfirmed store, remove the
	// marker and mark the output as a credit in the db.
	//
	// Moved credits are added as unspents, even if there is another
	// unconfirmed transaction which spends them.
	cred := credit{
		outPoint: wire.OutPoint{Hash: rec.Hash},
		block:    block.Block,
		spentBy:  indexedIncidence{index: ^uint32(0)},
	}
	it := makeUnminedCreditIterator(ns, &rec.Hash)
	for it.next() {
		// TODO: This should use the raw apis.  The credit value (it.cv)
		// can be moved from unmined directly to the credits bucket.
		// The key needs a modification to include the block
		// height/hash.
		index, err := fetchRawUnminedCreditIndex(it.ck)
		if err != nil {
			return err
		}
		amount, change, err := fetchRawUnminedCreditAmountChange(it.cv)
		if err != nil {
			return err
		}
		cred.outPoint.Index = index
		cred.amount = amount
		cred.change = change

		err = it.delete()
		if err != nil {
			return err
		}
		err = putUnspentCredit(ns, &cred)
		if err != nil {
			return err
		}
		err = putUnspent(ns, &cred.outPoint, &block.Block)
		if err != nil {
			return err
		}
		minedBalance += amount
	}
	if it.err != nil {
		return it.err
	}

	err = putMinedBalance(ns, minedBalance)
	if err != nil {
		return err
	}

	return deleteRawUnmined(ns, rec.Hash[:])
}

// InsertTx records a transaction as belonging to a wallet's transaction
// history.  If block is nil, the transaction is considered unspent, and the
// transaction's index must be unset.
func (s *Store) InsertTx(rec *TxRecord, block *BlockMeta) error {
	return scopedUpdate(s.namespace, func(ns walletdb.Bucket) error {
		if block == nil {
			return s.insertMemPoolTx(ns, rec)
		}
		return s.insertMinedTx(ns, rec, block)
	})
}

// insertMinedTx inserts a new transaction record for a mined transaction into
// the database.  It is expected that the exact transation does not already
// exist in the unmined buckets, but unmined double spends (including mutations)
// are removed.
func (s *Store) insertMinedTx(ns walletdb.Bucket, rec *TxRecord, block *BlockMeta) error {
	// If a transaction record for this tx hash and block already exist,
	// there is nothing left to do.
	k, v := existsTxRecord(ns, &rec.Hash, &block.Block)
	if v != nil {
		return nil
	}

	// If the exact tx (not a double spend) is already included but
	// unconfirmed, move it to a block.
	v = existsRawUnmined(ns, rec.Hash[:])
	if v != nil {
		return s.moveMinedTx(ns, rec, k, v, block)
	}

	// As there may be unconfirmed transactions that are invalidated by this
	// transaction (either being duplicates, or double spends), remove them
	// from the unconfirmed set.  This also handles removing unconfirmed
	// transaction spend chains if any other unconfirmed transactions spend
	// outputs of the removed double spend.
	err := s.removeDoubleSpends(ns, rec)
	if err != nil {
		return err
	}

	// If a block record does not yet exist for any transactions from this
	// block, insert the record.  Otherwise, update it by adding the
	// transaction hash to the set of transactions from this block.
	blockKey, blockValue := existsBlockRecord(ns, block.Height)
	if blockValue == nil {
		err = putBlockRecord(ns, block, &rec.Hash)
	} else {
		blockValue, err = appendRawBlockRecord(blockValue, &rec.Hash)
		if err != nil {
			return err
		}
		err = putRawBlockRecord(ns, blockKey, blockValue)
	}
	if err != nil {
		return err
	}

	err = putTxRecord(ns, rec, &block.Block)
	if err != nil {
		return err
	}

	minedBalance, err := fetchMinedBalance(ns)
	if err != nil {
		return err
	}

	// Add a debit record for each unspent credit spent by this tx.
	spender := indexedIncidence{
		incidence: incidence{
			txHash: rec.Hash,
			block:  block.Block,
		},
		// index set for each iteration below
	}
	for i, input := range rec.MsgTx.TxIn {
		unspentKey, credKey := existsUnspent(ns, &input.PreviousOutPoint)
		if credKey == nil {
			// Debits for unmined transactions are not explicitly
			// tracked.  Instead, all previous outputs spent by any
			// unmined transaction are added to a map for quick
			// lookups when it must be checked whether a mined
			// output is unspent or not.
			//
			// Tracking individual debits for unmined transactions
			// could be added later to simplify (and increase
			// performance of) determining some details that need
			// the previous outputs (e.g. determining a fee), but at
			// the moment that is not done (and a db lookup is used
			// for those cases instead).  There is also a good
			// chance that all unmined transaction handling will
			// move entirely to the db rather than being handled in
			// memory for atomicity reasons, so the simplist
			// implementation is currently used.
			continue
		}
		spender.index = uint32(i)
		amt, err := spendCredit(ns, credKey, &spender)
		if err != nil {
			return err
		}
		err = putDebit(ns, &rec.Hash, uint32(i), amt, &block.Block,
			credKey)
		if err != nil {
			return err
		}

		minedBalance -= amt

		err = deleteRawUnspent(ns, unspentKey)
		if err != nil {
			return err
		}
	}

	return putMinedBalance(ns, minedBalance)
}

// AddCredit marks a transaction record as containing a transaction output
// spendable by wallet.  The output is added unspent, and is marked spent
// when a new transaction spending the output is inserted into the store.
//
// TODO(jrick): This should not be necessary.  Instead, pass the indexes
// that are known to contain credits when a transaction or merkleblock is
// inserted into the store.
func (s *Store) AddCredit(rec *TxRecord, block *BlockMeta, index uint32, change bool) error {
	if int(index) >= len(rec.MsgTx.TxOut) {
		str := "transaction output does not exist"
		return storeError(ErrInput, str, nil)
	}

	var isNew bool
	err := scopedUpdate(s.namespace, func(ns walletdb.Bucket) error {
		var err error
		isNew, err = s.addCredit(ns, rec, block, index, change)
		return err
	})
	if err == nil && isNew && s.NotifyUnspent != nil {
		s.NotifyUnspent(&rec.Hash, index)
	}
	return err
}

// addCredit is an AddCredit helper that runs in an update transaction.  The
// bool return specifies whether the unspent output is newly added (true) or a
// duplicate (false).
func (s *Store) addCredit(ns walletdb.Bucket, rec *TxRecord, block *BlockMeta, index uint32, change bool) (bool, error) {
	if block == nil {
		k := canonicalOutPoint(&rec.Hash, index)
		if existsRawUnminedCredit(ns, k) != nil {
			return false, nil
		}
		v := valueUnminedCredit(btcutil.Amount(rec.MsgTx.TxOut[index].Value), change)
		return true, putRawUnminedCredit(ns, k, v)
	}

	k, v := existsCredit(ns, &rec.Hash, index, &block.Block)
	if v != nil {
		return false, nil
	}

	txOutAmt := btcutil.Amount(rec.MsgTx.TxOut[index].Value)
	log.Debugf("Marking transaction %v output %d (%v) spendable",
		rec.Hash, index, txOutAmt)

	cred := credit{
		outPoint: wire.OutPoint{
			Hash:  rec.Hash,
			Index: index,
		},
		block:   block.Block,
		amount:  txOutAmt,
		change:  change,
		spentBy: indexedIncidence{index: ^uint32(0)},
	}
	v = valueUnspentCredit(&cred)
	err := putRawCredit(ns, k, v)
	if err != nil {
		return false, err
	}

	minedBalance, err := fetchMinedBalance(ns)
	if err != nil {
		return false, err
	}
	err = putMinedBalance(ns, minedBalance+txOutAmt)
	if err != nil {
		return false, err
	}

	return true, putUnspent(ns, &cred.outPoint, &block.Block)
}

// Rollback removes all blocks at height onwards, moving any transactions within
// each block to the unconfirmed pool.
func (s *Store) Rollback(height int32) error {
	return scopedUpdate(s.namespace, func(ns walletdb.Bucket) error {
		return s.rollback(ns, height)
	})
}

func (s *Store) rollback(ns walletdb.Bucket, height int32) error {
	minedBalance, err := fetchMinedBalance(ns)
	if err != nil {
		return err
	}

	// Keep track of all credits that were removed from coinbase
	// transactions.  After detaching all blocks, if any transaction record
	// exists in unmined that spends these outputs, remove them and their
	// spend chains.
	//
	// It is necessary to keep these in memory and fix the unmined
	// transactions later since blocks are removed in increasing order.
	var coinBaseCredits []wire.OutPoint

	it := makeBlockIterator(ns, height)
	for it.next() {
		b := &it.elem

		log.Infof("Rolling back %d transactions from block %v height %d",
			len(b.transactions), b.Hash, b.Height)

		for i := range b.transactions {
			txHash := &b.transactions[i]

			recKey := keyTxRecord(txHash, &b.Block)
			recVal := existsRawTxRecord(ns, recKey)
			var rec TxRecord
			err = readRawTxRecord(txHash, recVal, &rec)
			if err != nil {
				return err
			}

			err = deleteTxRecord(ns, txHash, &b.Block)
			if err != nil {
				return err
			}

			// Handle coinbase transactions specially since they are
			// not moved to the unconfirmed store.  A coinbase cannot
			// contain any debits, but all credits should be removed
			// and the mined balance decremented.
			if blockchain.IsCoinBaseTx(&rec.MsgTx) {
				op := wire.OutPoint{Hash: rec.Hash}
				for i, output := range rec.MsgTx.TxOut {
					k, v := existsCredit(ns, &rec.Hash,
						uint32(i), &b.Block)
					if v == nil {
						continue
					}
					op.Index = uint32(i)

					coinBaseCredits = append(coinBaseCredits, op)

					unspentKey, credKey := existsUnspent(ns, &op)
					if credKey != nil {
						minedBalance -= btcutil.Amount(output.Value)
						err = deleteRawUnspent(ns, unspentKey)
						if err != nil {
							return err
						}
					}
					err = deleteRawCredit(ns, k)
					if err != nil {
						return err
					}
				}

				continue
			}

			err = putRawUnmined(ns, txHash[:], recVal)
			if err != nil {
				return err
			}

			// For each debit recorded for this transaction, mark
			// the credit it spends as unspent (as long as it still
			// exists) and delete the debit.  The previous output is
			// recorded in the unconfirmed store for every previous
			// output, not just debits.
			for i, input := range rec.MsgTx.TxIn {
				prevOut := &input.PreviousOutPoint
				prevOutKey := canonicalOutPoint(&prevOut.Hash,
					prevOut.Index)
				err = putRawUnminedInput(ns, prevOutKey, rec.Hash[:])
				if err != nil {
					return err
				}

				// If this input is a debit, remove the debit
				// record and mark the credit that it spent as
				// unspent, incrementing the mined balance.
				debKey, credKey, err := existsDebit(ns,
					&rec.Hash, uint32(i), &b.Block)
				if err != nil {
					return err
				}
				if debKey == nil {
					continue
				}

				// unspendRawCredit does not error in case the
				// no credit exists for this key, but this
				// behavior is correct.  Since blocks are
				// removed in increasing order, this credit
				// may have already been removed from a
				// previously removed transaction record in
				// this rollback.
				var amt btcutil.Amount
				amt, err = unspendRawCredit(ns, credKey)
				if err != nil {
					return err
				}
				err = deleteRawDebit(ns, debKey)
				if err != nil {
					return err
				}

				// If the credit was previously removed in the
				// rollback, the credit amount is zero.  Only
				// mark the previously spent credit as unspent
				// if it still exists.
				if amt == 0 {
					continue
				}
				unspentVal, err := fetchRawCreditUnspentValue(credKey)
				if err != nil {
					return err
				}
				minedBalance += amt
				err = putRawUnspent(ns, prevOutKey, unspentVal)
				if err != nil {
					return err
				}
			}

			// For each detached non-coinbase credit, move the
			// credit output to unmined.  If the credit is marked
			// unspent, it is removed from the utxo set and the
			// mined balance is decremented.
			//
			// TODO: use a credit iterator
			for i, output := range rec.MsgTx.TxOut {
				k, v := existsCredit(ns, &rec.Hash, uint32(i),
					&b.Block)
				if v == nil {
					continue
				}

				amt, change, err := fetchRawCreditAmountChange(v)
				if err != nil {
					return err
				}
				outPointKey := canonicalOutPoint(&rec.Hash, uint32(i))
				unminedCredVal := valueUnminedCredit(amt, change)
				err = putRawUnminedCredit(ns, outPointKey, unminedCredVal)
				if err != nil {
					return err
				}

				err = deleteRawCredit(ns, k)
				if err != nil {
					return err
				}

				credKey := existsRawUnspent(ns, outPointKey)
				if credKey != nil {
					minedBalance -= btcutil.Amount(output.Value)
					err = deleteRawUnspent(ns, outPointKey)
					if err != nil {
						return err
					}
				}
			}
		}

		err = it.delete()
		if err != nil {
			return err
		}
	}
	if it.err != nil {
		return it.err
	}

	for _, op := range coinBaseCredits {
		opKey := canonicalOutPoint(&op.Hash, op.Index)
		unminedKey := existsRawUnminedInput(ns, opKey)
		if unminedKey != nil {
			unminedVal := existsRawUnmined(ns, unminedKey)
			var unminedRec TxRecord
			copy(unminedRec.Hash[:], unminedKey) // Silly but need an array
			err = readRawTxRecord(&unminedRec.Hash, unminedVal, &unminedRec)
			if err != nil {
				return err
			}

			log.Debugf("Transaction %v spends a removed coinbase "+
				"output -- removing as well", unminedRec.Hash)
			err = s.removeConflict(ns, &unminedRec)
			if err != nil {
				return err
			}
		}
	}

	return putMinedBalance(ns, minedBalance)
}

// UnspentOutputs returns all unspent received transaction outputs.
// The order is undefined.
func (s *Store) UnspentOutputs() ([]Credit, error) {
	var credits []Credit
	err := scopedView(s.namespace, func(ns walletdb.Bucket) error {
		var err error
		credits, err = s.unspentOutputs(ns)
		return err
	})
	return credits, err
}

func (s *Store) unspentOutputs(ns walletdb.Bucket) ([]Credit, error) {
	var unspent []Credit

	var op wire.OutPoint
	var block Block
	err := ns.Bucket(bucketUnspent).ForEach(func(k, v []byte) error {
		err := readCanonicalOutPoint(k, &op)
		if err != nil {
			return err
		}
		if existsRawUnminedInput(ns, k) != nil {
			// Output is spent by an unmined transaction.
			// Skip this k/v pair.
			return nil
		}
		err = readUnspentBlock(v, &block)
		if err != nil {
			return err
		}

		blockTime, err := fetchBlockTime(ns, block.Height)
		if err != nil {
			return err
		}
		// TODO(jrick): reading the entire transaction should
		// be avoidable.  Creating the credit only requires the
		// output amount and pkScript.
		rec, err := fetchTxRecord(ns, &op.Hash, &block)
		if err != nil {
			return err
		}
		txOut := rec.MsgTx.TxOut[op.Index]
		cred := Credit{
			OutPoint: op,
			BlockMeta: BlockMeta{
				Block: block,
				Time:  blockTime,
			},
			Amount:       btcutil.Amount(txOut.Value),
			PkScript:     txOut.PkScript,
			Received:     rec.Received,
			FromCoinBase: blockchain.IsCoinBaseTx(&rec.MsgTx),
		}
		unspent = append(unspent, cred)
		return nil
	})
	if err != nil {
		if _, ok := err.(Error); ok {
			return nil, err
		}
		str := "failed iterating unspent bucket"
		return nil, storeError(ErrDatabase, str, err)
	}

	err = ns.Bucket(bucketUnminedCredits).ForEach(func(k, v []byte) error {
		if existsRawUnminedInput(ns, k) != nil {
			// Output is spent by an unmined transaction.
			// Skip to next unmined credit.
			return nil
		}

		err := readCanonicalOutPoint(k, &op)
		if err != nil {
			return err
		}

		// TODO(jrick): Reading/parsing the entire transaction record
		// just for the output amount and script can be avoided.
		recVal := existsRawUnmined(ns, op.Hash[:])
		var rec TxRecord
		err = readRawTxRecord(&op.Hash, recVal, &rec)
		if err != nil {
			return err
		}

		txOut := rec.MsgTx.TxOut[op.Index]
		cred := Credit{
			OutPoint: op,
			BlockMeta: BlockMeta{
				Block: Block{Height: -1},
			},
			Amount:       btcutil.Amount(txOut.Value),
			PkScript:     txOut.PkScript,
			Received:     rec.Received,
			FromCoinBase: blockchain.IsCoinBaseTx(&rec.MsgTx),
		}
		unspent = append(unspent, cred)
		return nil
	})
	if err != nil {
		if _, ok := err.(Error); ok {
			return nil, err
		}
		str := "failed iterating unmined credits bucket"
		return nil, storeError(ErrDatabase, str, err)
	}

	return unspent, nil
}

// Balance returns the spendable wallet balance (total value of all unspent
// transaction outputs) given a minimum of minConf confirmations, calculated
// at a current chain height of curHeight.  Coinbase outputs are only included
// in the balance if maturity has been reached.
//
// Balance may return unexpected results if syncHeight is lower than the block
// height of the most recent mined transaction in the store.
func (s *Store) Balance(minConf, syncHeight int32) (btcutil.Amount, error) {
	var amt btcutil.Amount
	err := scopedView(s.namespace, func(ns walletdb.Bucket) error {
		var err error
		amt, err = s.balance(ns, minConf, syncHeight)
		return err
	})
	return amt, err
}

func (s *Store) balance(ns walletdb.Bucket, minConf int32, syncHeight int32) (btcutil.Amount, error) {
	bal, err := fetchMinedBalance(ns)
	if err != nil {
		return 0, err
	}

	// Subtract the balance for each credit that is spent by an unmined
	// transaction.
	var op wire.OutPoint
	var block Block
	err = ns.Bucket(bucketUnspent).ForEach(func(k, v []byte) error {
		err := readCanonicalOutPoint(k, &op)
		if err != nil {
			return err
		}
		err = readUnspentBlock(v, &block)
		if err != nil {
			return err
		}
		if existsRawUnminedInput(ns, k) != nil {
			_, v := existsCredit(ns, &op.Hash, op.Index, &block)
			amt, err := fetchRawCreditAmount(v)
			if err != nil {
				return err
			}
			bal -= amt
		}
		return nil
	})
	if err != nil {
		if _, ok := err.(Error); ok {
			return 0, err
		}
		str := "failed iterating unspent outputs"
		return 0, storeError(ErrDatabase, str, err)
	}

	// Decrement the balance for any unspent credit with less than
	// minConf confirmations and any (unspent) immature coinbase credit.
	coinbaseMaturity := int32(s.chainParams.CoinbaseMaturity)
	stopConf := minConf
	if coinbaseMaturity > stopConf {
		stopConf = coinbaseMaturity
	}
	lastHeight := syncHeight - stopConf
	blockIt := makeReverseBlockIterator(ns)
	for blockIt.prev() {
		block := &blockIt.elem

		if block.Height < lastHeight {
			break
		}

		for i := range block.transactions {
			txHash := &block.transactions[i]
			rec, err := fetchTxRecord(ns, txHash, &block.Block)
			if err != nil {
				return 0, err
			}
			numOuts := uint32(len(rec.MsgTx.TxOut))
			for i := uint32(0); i < numOuts; i++ {
				// Avoid double decrementing the credit amount
				// if it was already removed for being spent by
				// an unmined tx.
				opKey := canonicalOutPoint(txHash, i)
				if existsRawUnminedInput(ns, opKey) != nil {
					continue
				}

				_, v := existsCredit(ns, txHash, i, &block.Block)
				if v == nil {
					continue
				}
				amt, spent, err := fetchRawCreditAmountSpent(v)
				if err != nil {
					return 0, err
				}
				if spent {
					continue
				}
				confs := syncHeight - block.Height + 1
				if confs < minConf || (blockchain.IsCoinBaseTx(&rec.MsgTx) &&
					confs < coinbaseMaturity) {
					bal -= amt
				}
			}
		}
	}
	if blockIt.err != nil {
		return 0, blockIt.err
	}

	// If unmined outputs are included, increment the balance for each
	// output that is unspent.
	if minConf == 0 {
		err = ns.Bucket(bucketUnminedCredits).ForEach(func(k, v []byte) error {
			if existsRawUnminedInput(ns, k) != nil {
				// Output is spent by an unmined transaction.
				// Skip to next unmined credit.
				return nil
			}

			amount, err := fetchRawUnminedCreditAmount(v)
			if err != nil {
				return err
			}
			bal += amount
			return nil
		})
		if err != nil {
			if _, ok := err.(Error); ok {
				return 0, err
			}
			str := "failed to iterate over unmined credits bucket"
			return 0, storeError(ErrDatabase, str, err)
		}
	}

	return bal, nil
}<|MERGE_RESOLUTION|>--- conflicted
+++ resolved
@@ -8,19 +8,12 @@
 	"bytes"
 	"time"
 
-<<<<<<< HEAD
 	"github.com/roasbeef/btcd/blockchain"
+	"github.com/roasbeef/btcd/chaincfg"
+	"github.com/roasbeef/btcd/chaincfg/chainhash"
 	"github.com/roasbeef/btcd/wire"
 	"github.com/roasbeef/btcutil"
 	"github.com/roasbeef/btcwallet/walletdb"
-=======
-	"github.com/btcsuite/btcd/blockchain"
-	"github.com/btcsuite/btcd/chaincfg"
-	"github.com/btcsuite/btcd/chaincfg/chainhash"
-	"github.com/btcsuite/btcd/wire"
-	"github.com/btcsuite/btcutil"
-	"github.com/btcsuite/btcwallet/walletdb"
->>>>>>> 5e39e687
 )
 
 // Block contains the minimum amount of data to uniquely identify any block on
@@ -118,13 +111,9 @@
 		MsgTx:        *msgTx,
 		Received:     received,
 		SerializedTx: buf.Bytes(),
-		Hash:         msgTx.TxSha(),
-	}
-<<<<<<< HEAD
-
-=======
-	copy(rec.Hash[:], chainhash.DoubleHashB(rec.SerializedTx))
->>>>>>> 5e39e687
+		Hash:         msgTx.TxHash(),
+	}
+
 	return rec, nil
 }
 
